// SPDX-License-Identifier: GPL-2.0-only
/*
 * Kernel-based Virtual Machine driver for Linux
 *
 * This module enables machines with Intel VT-x extensions to run virtual
 * machines without emulation or binary translation.
 *
 * Copyright (C) 2006 Qumranet, Inc.
 * Copyright 2010 Red Hat, Inc. and/or its affiliates.
 *
 * Authors:
 *   Avi Kivity   <avi@qumranet.com>
 *   Yaniv Kamay  <yaniv@qumranet.com>
 */

#include <kvm/iodev.h>

#include <linux/kvm_host.h>
#include <linux/kvm.h>
#include <linux/module.h>
#include <linux/errno.h>
#include <linux/percpu.h>
#include <linux/mm.h>
#include <linux/miscdevice.h>
#include <linux/vmalloc.h>
#include <linux/reboot.h>
#include <linux/debugfs.h>
#include <linux/highmem.h>
#include <linux/file.h>
#include <linux/syscore_ops.h>
#include <linux/cpu.h>
#include <linux/sched/signal.h>
#include <linux/sched/mm.h>
#include <linux/sched/stat.h>
#include <linux/cpumask.h>
#include <linux/smp.h>
#include <linux/anon_inodes.h>
#include <linux/profile.h>
#include <linux/kvm_para.h>
#include <linux/pagemap.h>
#include <linux/mman.h>
#include <linux/swap.h>
#include <linux/bitops.h>
#include <linux/spinlock.h>
#include <linux/compat.h>
#include <linux/srcu.h>
#include <linux/hugetlb.h>
#include <linux/slab.h>
#include <linux/sort.h>
#include <linux/bsearch.h>
#include <linux/io.h>
#include <linux/lockdep.h>

#include <asm/processor.h>
#include <asm/ioctl.h>
#include <linux/uaccess.h>
#include <asm/pgtable.h>

#include "coalesced_mmio.h"
#include "async_pf.h"
#include "vfio.h"

#define CREATE_TRACE_POINTS
#include <trace/events/kvm.h>

/* Worst case buffer size needed for holding an integer. */
#define ITOA_MAX_LEN 12

MODULE_AUTHOR("Qumranet");
MODULE_LICENSE("GPL");

/* Architectures should define their poll value according to the halt latency */
unsigned int halt_poll_ns = KVM_HALT_POLL_NS_DEFAULT;
module_param(halt_poll_ns, uint, 0644);
EXPORT_SYMBOL_GPL(halt_poll_ns);

/* Default doubles per-vcpu halt_poll_ns. */
unsigned int halt_poll_ns_grow = 2;
module_param(halt_poll_ns_grow, uint, 0644);
EXPORT_SYMBOL_GPL(halt_poll_ns_grow);

/* The start value to grow halt_poll_ns from */
unsigned int halt_poll_ns_grow_start = 10000; /* 10us */
module_param(halt_poll_ns_grow_start, uint, 0644);
EXPORT_SYMBOL_GPL(halt_poll_ns_grow_start);

/* Default resets per-vcpu halt_poll_ns . */
unsigned int halt_poll_ns_shrink;
module_param(halt_poll_ns_shrink, uint, 0644);
EXPORT_SYMBOL_GPL(halt_poll_ns_shrink);

/*
 * Ordering of locks:
 *
 *	kvm->lock --> kvm->slots_lock --> kvm->irq_lock
 */

DEFINE_MUTEX(kvm_lock);
static DEFINE_RAW_SPINLOCK(kvm_count_lock);
LIST_HEAD(vm_list);

static cpumask_var_t cpus_hardware_enabled;
static int kvm_usage_count;
static atomic_t hardware_enable_failed;

struct kmem_cache *kvm_vcpu_cache;
EXPORT_SYMBOL_GPL(kvm_vcpu_cache);

static __read_mostly struct preempt_ops kvm_preempt_ops;

struct dentry *kvm_debugfs_dir;
EXPORT_SYMBOL_GPL(kvm_debugfs_dir);

static int kvm_debugfs_num_entries;
static const struct file_operations *stat_fops_per_vm[];

static long kvm_vcpu_ioctl(struct file *file, unsigned int ioctl,
			   unsigned long arg);
#ifdef CONFIG_KVM_COMPAT
static long kvm_vcpu_compat_ioctl(struct file *file, unsigned int ioctl,
				  unsigned long arg);
#define KVM_COMPAT(c)	.compat_ioctl	= (c)
#else
static long kvm_no_compat_ioctl(struct file *file, unsigned int ioctl,
				unsigned long arg) { return -EINVAL; }
#define KVM_COMPAT(c)	.compat_ioctl	= kvm_no_compat_ioctl
#endif
static int hardware_enable_all(void);
static void hardware_disable_all(void);

static void kvm_io_bus_destroy(struct kvm_io_bus *bus);

static void mark_page_dirty_in_slot(struct kvm_memory_slot *memslot, gfn_t gfn);

__visible bool kvm_rebooting;
EXPORT_SYMBOL_GPL(kvm_rebooting);

static bool largepages_enabled = true;

#define KVM_EVENT_CREATE_VM 0
#define KVM_EVENT_DESTROY_VM 1
static void kvm_uevent_notify_change(unsigned int type, struct kvm *kvm);
static unsigned long long kvm_createvm_count;
static unsigned long long kvm_active_vms;

__weak int kvm_arch_mmu_notifier_invalidate_range(struct kvm *kvm,
		unsigned long start, unsigned long end, bool blockable)
{
	return 0;
}

bool kvm_is_reserved_pfn(kvm_pfn_t pfn)
{
	if (pfn_valid(pfn))
		return PageReserved(pfn_to_page(pfn));

	return true;
}

/*
 * Switches to specified vcpu, until a matching vcpu_put()
 */
void vcpu_load(struct kvm_vcpu *vcpu)
{
	int cpu = get_cpu();
	preempt_notifier_register(&vcpu->preempt_notifier);
	kvm_arch_vcpu_load(vcpu, cpu);
	put_cpu();
}
EXPORT_SYMBOL_GPL(vcpu_load);

void vcpu_put(struct kvm_vcpu *vcpu)
{
	preempt_disable();
	kvm_arch_vcpu_put(vcpu);
	preempt_notifier_unregister(&vcpu->preempt_notifier);
	preempt_enable();
}
EXPORT_SYMBOL_GPL(vcpu_put);

/* TODO: merge with kvm_arch_vcpu_should_kick */
static bool kvm_request_needs_ipi(struct kvm_vcpu *vcpu, unsigned req)
{
	int mode = kvm_vcpu_exiting_guest_mode(vcpu);

	/*
	 * We need to wait for the VCPU to reenable interrupts and get out of
	 * READING_SHADOW_PAGE_TABLES mode.
	 */
	if (req & KVM_REQUEST_WAIT)
		return mode != OUTSIDE_GUEST_MODE;

	/*
	 * Need to kick a running VCPU, but otherwise there is nothing to do.
	 */
	return mode == IN_GUEST_MODE;
}

static void ack_flush(void *_completed)
{
}

static inline bool kvm_kick_many_cpus(const struct cpumask *cpus, bool wait)
{
	if (unlikely(!cpus))
		cpus = cpu_online_mask;

	if (cpumask_empty(cpus))
		return false;

	smp_call_function_many(cpus, ack_flush, NULL, wait);
	return true;
}

bool kvm_make_vcpus_request_mask(struct kvm *kvm, unsigned int req,
				 unsigned long *vcpu_bitmap, cpumask_var_t tmp)
{
	int i, cpu, me;
	struct kvm_vcpu *vcpu;
	bool called;

	me = get_cpu();

	kvm_for_each_vcpu(i, vcpu, kvm) {
		if (vcpu_bitmap && !test_bit(i, vcpu_bitmap))
			continue;

		kvm_make_request(req, vcpu);
		cpu = vcpu->cpu;

		if (!(req & KVM_REQUEST_NO_WAKEUP) && kvm_vcpu_wake_up(vcpu))
			continue;

		if (tmp != NULL && cpu != -1 && cpu != me &&
		    kvm_request_needs_ipi(vcpu, req))
			__cpumask_set_cpu(cpu, tmp);
	}

	called = kvm_kick_many_cpus(tmp, !!(req & KVM_REQUEST_WAIT));
	put_cpu();

	return called;
}

bool kvm_make_all_cpus_request(struct kvm *kvm, unsigned int req)
{
	cpumask_var_t cpus;
	bool called;

	zalloc_cpumask_var(&cpus, GFP_ATOMIC);

	called = kvm_make_vcpus_request_mask(kvm, req, NULL, cpus);

	free_cpumask_var(cpus);
	return called;
}

#ifndef CONFIG_HAVE_KVM_ARCH_TLB_FLUSH_ALL
void kvm_flush_remote_tlbs(struct kvm *kvm)
{
	/*
	 * Read tlbs_dirty before setting KVM_REQ_TLB_FLUSH in
	 * kvm_make_all_cpus_request.
	 */
	long dirty_count = smp_load_acquire(&kvm->tlbs_dirty);

	/*
	 * We want to publish modifications to the page tables before reading
	 * mode. Pairs with a memory barrier in arch-specific code.
	 * - x86: smp_mb__after_srcu_read_unlock in vcpu_enter_guest
	 * and smp_mb in walk_shadow_page_lockless_begin/end.
	 * - powerpc: smp_mb in kvmppc_prepare_to_enter.
	 *
	 * There is already an smp_mb__after_atomic() before
	 * kvm_make_all_cpus_request() reads vcpu->mode. We reuse that
	 * barrier here.
	 */
	if (!kvm_arch_flush_remote_tlb(kvm)
	    || kvm_make_all_cpus_request(kvm, KVM_REQ_TLB_FLUSH))
		++kvm->stat.remote_tlb_flush;
	cmpxchg(&kvm->tlbs_dirty, dirty_count, 0);
}
EXPORT_SYMBOL_GPL(kvm_flush_remote_tlbs);
#endif

void kvm_reload_remote_mmus(struct kvm *kvm)
{
	kvm_make_all_cpus_request(kvm, KVM_REQ_MMU_RELOAD);
}

int kvm_vcpu_init(struct kvm_vcpu *vcpu, struct kvm *kvm, unsigned id)
{
	struct page *page;
	int r;

	mutex_init(&vcpu->mutex);
	vcpu->cpu = -1;
	vcpu->kvm = kvm;
	vcpu->vcpu_id = id;
	vcpu->pid = NULL;
	init_swait_queue_head(&vcpu->wq);
	kvm_async_pf_vcpu_init(vcpu);

	vcpu->pre_pcpu = -1;
	INIT_LIST_HEAD(&vcpu->blocked_vcpu_list);

	page = alloc_page(GFP_KERNEL | __GFP_ZERO);
	if (!page) {
		r = -ENOMEM;
		goto fail;
	}
	vcpu->run = page_address(page);

	kvm_vcpu_set_in_spin_loop(vcpu, false);
	kvm_vcpu_set_dy_eligible(vcpu, false);
	vcpu->preempted = false;
	vcpu->ready = false;

	r = kvm_arch_vcpu_init(vcpu);
	if (r < 0)
		goto fail_free_run;
	return 0;

fail_free_run:
	free_page((unsigned long)vcpu->run);
fail:
	return r;
}
EXPORT_SYMBOL_GPL(kvm_vcpu_init);

void kvm_vcpu_uninit(struct kvm_vcpu *vcpu)
{
	/*
	 * no need for rcu_read_lock as VCPU_RUN is the only place that
	 * will change the vcpu->pid pointer and on uninit all file
	 * descriptors are already gone.
	 */
	put_pid(rcu_dereference_protected(vcpu->pid, 1));
	kvm_arch_vcpu_uninit(vcpu);
	free_page((unsigned long)vcpu->run);
}
EXPORT_SYMBOL_GPL(kvm_vcpu_uninit);

#if defined(CONFIG_MMU_NOTIFIER) && defined(KVM_ARCH_WANT_MMU_NOTIFIER)
static inline struct kvm *mmu_notifier_to_kvm(struct mmu_notifier *mn)
{
	return container_of(mn, struct kvm, mmu_notifier);
}

static void kvm_mmu_notifier_change_pte(struct mmu_notifier *mn,
					struct mm_struct *mm,
					unsigned long address,
					pte_t pte)
{
	struct kvm *kvm = mmu_notifier_to_kvm(mn);
	int idx;

	idx = srcu_read_lock(&kvm->srcu);
	spin_lock(&kvm->mmu_lock);
	kvm->mmu_notifier_seq++;

	if (kvm_set_spte_hva(kvm, address, pte))
		kvm_flush_remote_tlbs(kvm);

	spin_unlock(&kvm->mmu_lock);
	srcu_read_unlock(&kvm->srcu, idx);
}

static int kvm_mmu_notifier_invalidate_range_start(struct mmu_notifier *mn,
					const struct mmu_notifier_range *range)
{
	struct kvm *kvm = mmu_notifier_to_kvm(mn);
	int need_tlb_flush = 0, idx;
	int ret;

	idx = srcu_read_lock(&kvm->srcu);
	spin_lock(&kvm->mmu_lock);
	/*
	 * The count increase must become visible at unlock time as no
	 * spte can be established without taking the mmu_lock and
	 * count is also read inside the mmu_lock critical section.
	 */
	kvm->mmu_notifier_count++;
	need_tlb_flush = kvm_unmap_hva_range(kvm, range->start, range->end);
	need_tlb_flush |= kvm->tlbs_dirty;
	/* we've to flush the tlb before the pages can be freed */
	if (need_tlb_flush)
		kvm_flush_remote_tlbs(kvm);

	spin_unlock(&kvm->mmu_lock);

	ret = kvm_arch_mmu_notifier_invalidate_range(kvm, range->start,
					range->end,
					mmu_notifier_range_blockable(range));

	srcu_read_unlock(&kvm->srcu, idx);

	return ret;
}

static void kvm_mmu_notifier_invalidate_range_end(struct mmu_notifier *mn,
					const struct mmu_notifier_range *range)
{
	struct kvm *kvm = mmu_notifier_to_kvm(mn);

	spin_lock(&kvm->mmu_lock);
	/*
	 * This sequence increase will notify the kvm page fault that
	 * the page that is going to be mapped in the spte could have
	 * been freed.
	 */
	kvm->mmu_notifier_seq++;
	smp_wmb();
	/*
	 * The above sequence increase must be visible before the
	 * below count decrease, which is ensured by the smp_wmb above
	 * in conjunction with the smp_rmb in mmu_notifier_retry().
	 */
	kvm->mmu_notifier_count--;
	spin_unlock(&kvm->mmu_lock);

	BUG_ON(kvm->mmu_notifier_count < 0);
}

static int kvm_mmu_notifier_clear_flush_young(struct mmu_notifier *mn,
					      struct mm_struct *mm,
					      unsigned long start,
					      unsigned long end)
{
	struct kvm *kvm = mmu_notifier_to_kvm(mn);
	int young, idx;

	idx = srcu_read_lock(&kvm->srcu);
	spin_lock(&kvm->mmu_lock);

	young = kvm_age_hva(kvm, start, end);
	if (young)
		kvm_flush_remote_tlbs(kvm);

	spin_unlock(&kvm->mmu_lock);
	srcu_read_unlock(&kvm->srcu, idx);

	return young;
}

static int kvm_mmu_notifier_clear_young(struct mmu_notifier *mn,
					struct mm_struct *mm,
					unsigned long start,
					unsigned long end)
{
	struct kvm *kvm = mmu_notifier_to_kvm(mn);
	int young, idx;

	idx = srcu_read_lock(&kvm->srcu);
	spin_lock(&kvm->mmu_lock);
	/*
	 * Even though we do not flush TLB, this will still adversely
	 * affect performance on pre-Haswell Intel EPT, where there is
	 * no EPT Access Bit to clear so that we have to tear down EPT
	 * tables instead. If we find this unacceptable, we can always
	 * add a parameter to kvm_age_hva so that it effectively doesn't
	 * do anything on clear_young.
	 *
	 * Also note that currently we never issue secondary TLB flushes
	 * from clear_young, leaving this job up to the regular system
	 * cadence. If we find this inaccurate, we might come up with a
	 * more sophisticated heuristic later.
	 */
	young = kvm_age_hva(kvm, start, end);
	spin_unlock(&kvm->mmu_lock);
	srcu_read_unlock(&kvm->srcu, idx);

	return young;
}

static int kvm_mmu_notifier_test_young(struct mmu_notifier *mn,
				       struct mm_struct *mm,
				       unsigned long address)
{
	struct kvm *kvm = mmu_notifier_to_kvm(mn);
	int young, idx;

	idx = srcu_read_lock(&kvm->srcu);
	spin_lock(&kvm->mmu_lock);
	young = kvm_test_age_hva(kvm, address);
	spin_unlock(&kvm->mmu_lock);
	srcu_read_unlock(&kvm->srcu, idx);

	return young;
}

static void kvm_mmu_notifier_release(struct mmu_notifier *mn,
				     struct mm_struct *mm)
{
	struct kvm *kvm = mmu_notifier_to_kvm(mn);
	int idx;

	idx = srcu_read_lock(&kvm->srcu);
	kvm_arch_flush_shadow_all(kvm);
	srcu_read_unlock(&kvm->srcu, idx);
}

static const struct mmu_notifier_ops kvm_mmu_notifier_ops = {
	.invalidate_range_start	= kvm_mmu_notifier_invalidate_range_start,
	.invalidate_range_end	= kvm_mmu_notifier_invalidate_range_end,
	.clear_flush_young	= kvm_mmu_notifier_clear_flush_young,
	.clear_young		= kvm_mmu_notifier_clear_young,
	.test_young		= kvm_mmu_notifier_test_young,
	.change_pte		= kvm_mmu_notifier_change_pte,
	.release		= kvm_mmu_notifier_release,
};

static int kvm_init_mmu_notifier(struct kvm *kvm)
{
	kvm->mmu_notifier.ops = &kvm_mmu_notifier_ops;
	return mmu_notifier_register(&kvm->mmu_notifier, current->mm);
}

#else  /* !(CONFIG_MMU_NOTIFIER && KVM_ARCH_WANT_MMU_NOTIFIER) */

static int kvm_init_mmu_notifier(struct kvm *kvm)
{
	return 0;
}

#endif /* CONFIG_MMU_NOTIFIER && KVM_ARCH_WANT_MMU_NOTIFIER */

static struct kvm_memslots *kvm_alloc_memslots(void)
{
	int i;
	struct kvm_memslots *slots;

	slots = kvzalloc(sizeof(struct kvm_memslots), GFP_KERNEL_ACCOUNT);
	if (!slots)
		return NULL;

	for (i = 0; i < KVM_MEM_SLOTS_NUM; i++)
		slots->id_to_index[i] = slots->memslots[i].id = i;

	return slots;
}

static void kvm_destroy_dirty_bitmap(struct kvm_memory_slot *memslot)
{
	if (!memslot->dirty_bitmap)
		return;

	kvfree(memslot->dirty_bitmap);
	memslot->dirty_bitmap = NULL;
}

/*
 * Free any memory in @free but not in @dont.
 */
static void kvm_free_memslot(struct kvm *kvm, struct kvm_memory_slot *free,
			      struct kvm_memory_slot *dont)
{
	if (!dont || free->dirty_bitmap != dont->dirty_bitmap)
		kvm_destroy_dirty_bitmap(free);

	kvm_arch_free_memslot(kvm, free, dont);

	free->npages = 0;
}

static void kvm_free_memslots(struct kvm *kvm, struct kvm_memslots *slots)
{
	struct kvm_memory_slot *memslot;

	if (!slots)
		return;

	kvm_for_each_memslot(memslot, slots)
		kvm_free_memslot(kvm, memslot, NULL);

	kvfree(slots);
}

static void kvm_destroy_vm_debugfs(struct kvm *kvm)
{
	int i;

	if (!kvm->debugfs_dentry)
		return;

	debugfs_remove_recursive(kvm->debugfs_dentry);

	if (kvm->debugfs_stat_data) {
		for (i = 0; i < kvm_debugfs_num_entries; i++)
			kfree(kvm->debugfs_stat_data[i]);
		kfree(kvm->debugfs_stat_data);
	}
}

static int kvm_create_vm_debugfs(struct kvm *kvm, int fd)
{
	char dir_name[ITOA_MAX_LEN * 2];
	struct kvm_stat_data *stat_data;
	struct kvm_stats_debugfs_item *p;

	if (!debugfs_initialized())
		return 0;

	snprintf(dir_name, sizeof(dir_name), "%d-%d", task_pid_nr(current), fd);
	kvm->debugfs_dentry = debugfs_create_dir(dir_name, kvm_debugfs_dir);

	kvm->debugfs_stat_data = kcalloc(kvm_debugfs_num_entries,
					 sizeof(*kvm->debugfs_stat_data),
					 GFP_KERNEL_ACCOUNT);
	if (!kvm->debugfs_stat_data)
		return -ENOMEM;

	for (p = debugfs_entries; p->name; p++) {
		stat_data = kzalloc(sizeof(*stat_data), GFP_KERNEL_ACCOUNT);
		if (!stat_data)
			return -ENOMEM;

		stat_data->kvm = kvm;
		stat_data->offset = p->offset;
		kvm->debugfs_stat_data[p - debugfs_entries] = stat_data;
		debugfs_create_file(p->name, 0644, kvm->debugfs_dentry,
				    stat_data, stat_fops_per_vm[p->kind]);
	}
	return 0;
}

static struct kvm *kvm_create_vm(unsigned long type)
{
	int r, i;
	struct kvm *kvm = kvm_arch_alloc_vm();

	if (!kvm)
		return ERR_PTR(-ENOMEM);

	spin_lock_init(&kvm->mmu_lock);
	mmgrab(current->mm);
	kvm->mm = current->mm;
	kvm_eventfd_init(kvm);
	mutex_init(&kvm->lock);
	mutex_init(&kvm->irq_lock);
	mutex_init(&kvm->slots_lock);
	refcount_set(&kvm->users_count, 1);
	INIT_LIST_HEAD(&kvm->devices);

	r = kvm_arch_init_vm(kvm, type);
	if (r)
		goto out_err_no_disable;

	r = hardware_enable_all();
	if (r)
		goto out_err_no_disable;

#ifdef CONFIG_HAVE_KVM_IRQFD
	INIT_HLIST_HEAD(&kvm->irq_ack_notifier_list);
#endif

	BUILD_BUG_ON(KVM_MEM_SLOTS_NUM > SHRT_MAX);

	r = -ENOMEM;
	for (i = 0; i < KVM_ADDRESS_SPACE_NUM; i++) {
		struct kvm_memslots *slots = kvm_alloc_memslots();
		if (!slots)
			goto out_err_no_srcu;
		/* Generations must be different for each address space. */
		slots->generation = i;
		rcu_assign_pointer(kvm->memslots[i], slots);
	}

	if (init_srcu_struct(&kvm->srcu))
		goto out_err_no_srcu;
	if (init_srcu_struct(&kvm->irq_srcu))
		goto out_err_no_irq_srcu;
	for (i = 0; i < KVM_NR_BUSES; i++) {
		rcu_assign_pointer(kvm->buses[i],
			kzalloc(sizeof(struct kvm_io_bus), GFP_KERNEL_ACCOUNT));
		if (!kvm->buses[i])
			goto out_err;
	}

	r = kvm_init_mmu_notifier(kvm);
	if (r)
		goto out_err;

	mutex_lock(&kvm_lock);
	list_add(&kvm->vm_list, &vm_list);
	mutex_unlock(&kvm_lock);

	preempt_notifier_inc();

	return kvm;

out_err:
	cleanup_srcu_struct(&kvm->irq_srcu);
out_err_no_irq_srcu:
	cleanup_srcu_struct(&kvm->srcu);
out_err_no_srcu:
	hardware_disable_all();
out_err_no_disable:
	refcount_set(&kvm->users_count, 0);
	for (i = 0; i < KVM_NR_BUSES; i++)
		kfree(kvm_get_bus(kvm, i));
	for (i = 0; i < KVM_ADDRESS_SPACE_NUM; i++)
		kvm_free_memslots(kvm, __kvm_memslots(kvm, i));
	kvm_arch_free_vm(kvm);
	mmdrop(current->mm);
	return ERR_PTR(r);
}

static void kvm_destroy_devices(struct kvm *kvm)
{
	struct kvm_device *dev, *tmp;

	/*
	 * We do not need to take the kvm->lock here, because nobody else
	 * has a reference to the struct kvm at this point and therefore
	 * cannot access the devices list anyhow.
	 */
	list_for_each_entry_safe(dev, tmp, &kvm->devices, vm_node) {
		list_del(&dev->vm_node);
		dev->ops->destroy(dev);
	}
}

static void kvm_destroy_vm(struct kvm *kvm)
{
	int i;
	struct mm_struct *mm = kvm->mm;

	kvm_uevent_notify_change(KVM_EVENT_DESTROY_VM, kvm);
	kvm_destroy_vm_debugfs(kvm);
	kvm_arch_sync_events(kvm);
	mutex_lock(&kvm_lock);
	list_del(&kvm->vm_list);
	mutex_unlock(&kvm_lock);
	kvm_free_irq_routing(kvm);
	for (i = 0; i < KVM_NR_BUSES; i++) {
		struct kvm_io_bus *bus = kvm_get_bus(kvm, i);

		if (bus)
			kvm_io_bus_destroy(bus);
		kvm->buses[i] = NULL;
	}
	kvm_coalesced_mmio_free(kvm);
#if defined(CONFIG_MMU_NOTIFIER) && defined(KVM_ARCH_WANT_MMU_NOTIFIER)
	mmu_notifier_unregister(&kvm->mmu_notifier, kvm->mm);
#else
	kvm_arch_flush_shadow_all(kvm);
#endif
	kvm_arch_destroy_vm(kvm);
	kvm_destroy_devices(kvm);
	for (i = 0; i < KVM_ADDRESS_SPACE_NUM; i++)
		kvm_free_memslots(kvm, __kvm_memslots(kvm, i));
	cleanup_srcu_struct(&kvm->irq_srcu);
	cleanup_srcu_struct(&kvm->srcu);
	kvm_arch_free_vm(kvm);
	preempt_notifier_dec();
	hardware_disable_all();
	mmdrop(mm);
}

void kvm_get_kvm(struct kvm *kvm)
{
	refcount_inc(&kvm->users_count);
}
EXPORT_SYMBOL_GPL(kvm_get_kvm);

void kvm_put_kvm(struct kvm *kvm)
{
	if (refcount_dec_and_test(&kvm->users_count))
		kvm_destroy_vm(kvm);
}
EXPORT_SYMBOL_GPL(kvm_put_kvm);


static int kvm_vm_release(struct inode *inode, struct file *filp)
{
	struct kvm *kvm = filp->private_data;

	kvm_irqfd_release(kvm);

	kvm_put_kvm(kvm);
	return 0;
}

/*
 * Allocation size is twice as large as the actual dirty bitmap size.
 * See x86's kvm_vm_ioctl_get_dirty_log() why this is needed.
 */
static int kvm_create_dirty_bitmap(struct kvm_memory_slot *memslot)
{
	unsigned long dirty_bytes = 2 * kvm_dirty_bitmap_bytes(memslot);

	memslot->dirty_bitmap = kvzalloc(dirty_bytes, GFP_KERNEL_ACCOUNT);
	if (!memslot->dirty_bitmap)
		return -ENOMEM;

	return 0;
}

/*
 * Insert memslot and re-sort memslots based on their GFN,
 * so binary search could be used to lookup GFN.
 * Sorting algorithm takes advantage of having initially
 * sorted array and known changed memslot position.
 */
static void update_memslots(struct kvm_memslots *slots,
			    struct kvm_memory_slot *new,
			    enum kvm_mr_change change)
{
	int id = new->id;
	int i = slots->id_to_index[id];
	struct kvm_memory_slot *mslots = slots->memslots;

	WARN_ON(mslots[i].id != id);
	switch (change) {
	case KVM_MR_CREATE:
		slots->used_slots++;
		WARN_ON(mslots[i].npages || !new->npages);
		break;
	case KVM_MR_DELETE:
		slots->used_slots--;
		WARN_ON(new->npages || !mslots[i].npages);
		break;
	default:
		break;
	}

	while (i < KVM_MEM_SLOTS_NUM - 1 &&
	       new->base_gfn <= mslots[i + 1].base_gfn) {
		if (!mslots[i + 1].npages)
			break;
		mslots[i] = mslots[i + 1];
		slots->id_to_index[mslots[i].id] = i;
		i++;
	}

	/*
	 * The ">=" is needed when creating a slot with base_gfn == 0,
	 * so that it moves before all those with base_gfn == npages == 0.
	 *
	 * On the other hand, if new->npages is zero, the above loop has
	 * already left i pointing to the beginning of the empty part of
	 * mslots, and the ">=" would move the hole backwards in this
	 * case---which is wrong.  So skip the loop when deleting a slot.
	 */
	if (new->npages) {
		while (i > 0 &&
		       new->base_gfn >= mslots[i - 1].base_gfn) {
			mslots[i] = mslots[i - 1];
			slots->id_to_index[mslots[i].id] = i;
			i--;
		}
	} else
		WARN_ON_ONCE(i != slots->used_slots);

	mslots[i] = *new;
	slots->id_to_index[mslots[i].id] = i;
}

static int check_memory_region_flags(const struct kvm_userspace_memory_region *mem)
{
	u32 valid_flags = KVM_MEM_LOG_DIRTY_PAGES;

#ifdef __KVM_HAVE_READONLY_MEM
	valid_flags |= KVM_MEM_READONLY;
#endif

	if (mem->flags & ~valid_flags)
		return -EINVAL;

	return 0;
}

static struct kvm_memslots *install_new_memslots(struct kvm *kvm,
		int as_id, struct kvm_memslots *slots)
{
	struct kvm_memslots *old_memslots = __kvm_memslots(kvm, as_id);
	u64 gen = old_memslots->generation;

	WARN_ON(gen & KVM_MEMSLOT_GEN_UPDATE_IN_PROGRESS);
	slots->generation = gen | KVM_MEMSLOT_GEN_UPDATE_IN_PROGRESS;

	rcu_assign_pointer(kvm->memslots[as_id], slots);
	synchronize_srcu_expedited(&kvm->srcu);

	/*
	 * Increment the new memslot generation a second time, dropping the
	 * update in-progress flag and incrementing then generation based on
	 * the number of address spaces.  This provides a unique and easily
	 * identifiable generation number while the memslots are in flux.
	 */
	gen = slots->generation & ~KVM_MEMSLOT_GEN_UPDATE_IN_PROGRESS;

	/*
	 * Generations must be unique even across address spaces.  We do not need
	 * a global counter for that, instead the generation space is evenly split
	 * across address spaces.  For example, with two address spaces, address
	 * space 0 will use generations 0, 2, 4, ... while address space 1 will
	 * use generations 1, 3, 5, ...
	 */
	gen += KVM_ADDRESS_SPACE_NUM;

	kvm_arch_memslots_updated(kvm, gen);

	slots->generation = gen;

	return old_memslots;
}

/*
 * Allocate some memory and give it an address in the guest physical address
 * space.
 *
 * Discontiguous memory is allowed, mostly for framebuffers.
 *
 * Must be called holding kvm->slots_lock for write.
 */
int __kvm_set_memory_region(struct kvm *kvm,
			    const struct kvm_userspace_memory_region *mem)
{
	int r;
	gfn_t base_gfn;
	unsigned long npages;
	struct kvm_memory_slot *slot;
	struct kvm_memory_slot old, new;
	struct kvm_memslots *slots = NULL, *old_memslots;
	int as_id, id;
	enum kvm_mr_change change;

	r = check_memory_region_flags(mem);
	if (r)
		goto out;

	r = -EINVAL;
	as_id = mem->slot >> 16;
	id = (u16)mem->slot;

	/* General sanity checks */
	if (mem->memory_size & (PAGE_SIZE - 1))
		goto out;
	if (mem->guest_phys_addr & (PAGE_SIZE - 1))
		goto out;
	/* We can read the guest memory with __xxx_user() later on. */
	if ((id < KVM_USER_MEM_SLOTS) &&
	    ((mem->userspace_addr & (PAGE_SIZE - 1)) ||
	     !access_ok((void __user *)(unsigned long)mem->userspace_addr,
			mem->memory_size)))
		goto out;
	if (as_id >= KVM_ADDRESS_SPACE_NUM || id >= KVM_MEM_SLOTS_NUM)
		goto out;
	if (mem->guest_phys_addr + mem->memory_size < mem->guest_phys_addr)
		goto out;

	slot = id_to_memslot(__kvm_memslots(kvm, as_id), id);
	base_gfn = mem->guest_phys_addr >> PAGE_SHIFT;
	npages = mem->memory_size >> PAGE_SHIFT;

	if (npages > KVM_MEM_MAX_NR_PAGES)
		goto out;

	new = old = *slot;

	new.id = id;
	new.base_gfn = base_gfn;
	new.npages = npages;
	new.flags = mem->flags;

	if (npages) {
		if (!old.npages)
			change = KVM_MR_CREATE;
		else { /* Modify an existing slot. */
			if ((mem->userspace_addr != old.userspace_addr) ||
			    (npages != old.npages) ||
			    ((new.flags ^ old.flags) & KVM_MEM_READONLY))
				goto out;

			if (base_gfn != old.base_gfn)
				change = KVM_MR_MOVE;
			else if (new.flags != old.flags)
				change = KVM_MR_FLAGS_ONLY;
			else { /* Nothing to change. */
				r = 0;
				goto out;
			}
		}
	} else {
		if (!old.npages)
			goto out;

		change = KVM_MR_DELETE;
		new.base_gfn = 0;
		new.flags = 0;
	}

	if ((change == KVM_MR_CREATE) || (change == KVM_MR_MOVE)) {
		/* Check for overlaps */
		r = -EEXIST;
		kvm_for_each_memslot(slot, __kvm_memslots(kvm, as_id)) {
			if (slot->id == id)
				continue;
			if (!((base_gfn + npages <= slot->base_gfn) ||
			      (base_gfn >= slot->base_gfn + slot->npages)))
				goto out;
		}
	}

	/* Free page dirty bitmap if unneeded */
	if (!(new.flags & KVM_MEM_LOG_DIRTY_PAGES))
		new.dirty_bitmap = NULL;

	r = -ENOMEM;
	if (change == KVM_MR_CREATE) {
		new.userspace_addr = mem->userspace_addr;

		if (kvm_arch_create_memslot(kvm, &new, npages))
			goto out_free;
	}

	/* Allocate page dirty bitmap if needed */
	if ((new.flags & KVM_MEM_LOG_DIRTY_PAGES) && !new.dirty_bitmap) {
		if (kvm_create_dirty_bitmap(&new) < 0)
			goto out_free;
	}

	slots = kvzalloc(sizeof(struct kvm_memslots), GFP_KERNEL_ACCOUNT);
	if (!slots)
		goto out_free;
	memcpy(slots, __kvm_memslots(kvm, as_id), sizeof(struct kvm_memslots));

	if ((change == KVM_MR_DELETE) || (change == KVM_MR_MOVE)) {
		slot = id_to_memslot(slots, id);
		slot->flags |= KVM_MEMSLOT_INVALID;

		old_memslots = install_new_memslots(kvm, as_id, slots);

		/* From this point no new shadow pages pointing to a deleted,
		 * or moved, memslot will be created.
		 *
		 * validation of sp->gfn happens in:
		 *	- gfn_to_hva (kvm_read_guest, gfn_to_pfn)
		 *	- kvm_is_visible_gfn (mmu_check_roots)
		 */
		kvm_arch_flush_shadow_memslot(kvm, slot);

		/*
		 * We can re-use the old_memslots from above, the only difference
		 * from the currently installed memslots is the invalid flag.  This
		 * will get overwritten by update_memslots anyway.
		 */
		slots = old_memslots;
	}

	r = kvm_arch_prepare_memory_region(kvm, &new, mem, change);
	if (r)
		goto out_slots;

	/* actual memory is freed via old in kvm_free_memslot below */
	if (change == KVM_MR_DELETE) {
		new.dirty_bitmap = NULL;
		memset(&new.arch, 0, sizeof(new.arch));
	}

	update_memslots(slots, &new, change);
	old_memslots = install_new_memslots(kvm, as_id, slots);

	kvm_arch_commit_memory_region(kvm, mem, &old, &new, change);

	kvm_free_memslot(kvm, &old, &new);
	kvfree(old_memslots);
	return 0;

out_slots:
	kvfree(slots);
out_free:
	kvm_free_memslot(kvm, &new, &old);
out:
	return r;
}
EXPORT_SYMBOL_GPL(__kvm_set_memory_region);

int kvm_set_memory_region(struct kvm *kvm,
			  const struct kvm_userspace_memory_region *mem)
{
	int r;

	mutex_lock(&kvm->slots_lock);
	r = __kvm_set_memory_region(kvm, mem);
	mutex_unlock(&kvm->slots_lock);
	return r;
}
EXPORT_SYMBOL_GPL(kvm_set_memory_region);

static int kvm_vm_ioctl_set_memory_region(struct kvm *kvm,
					  struct kvm_userspace_memory_region *mem)
{
	if ((u16)mem->slot >= KVM_USER_MEM_SLOTS)
		return -EINVAL;

	return kvm_set_memory_region(kvm, mem);
}

int kvm_get_dirty_log(struct kvm *kvm,
			struct kvm_dirty_log *log, int *is_dirty)
{
	struct kvm_memslots *slots;
	struct kvm_memory_slot *memslot;
	int i, as_id, id;
	unsigned long n;
	unsigned long any = 0;

	as_id = log->slot >> 16;
	id = (u16)log->slot;
	if (as_id >= KVM_ADDRESS_SPACE_NUM || id >= KVM_USER_MEM_SLOTS)
		return -EINVAL;

	slots = __kvm_memslots(kvm, as_id);
	memslot = id_to_memslot(slots, id);
	if (!memslot->dirty_bitmap)
		return -ENOENT;

	n = kvm_dirty_bitmap_bytes(memslot);

	for (i = 0; !any && i < n/sizeof(long); ++i)
		any = memslot->dirty_bitmap[i];

	if (copy_to_user(log->dirty_bitmap, memslot->dirty_bitmap, n))
		return -EFAULT;

	if (any)
		*is_dirty = 1;
	return 0;
}
EXPORT_SYMBOL_GPL(kvm_get_dirty_log);

#ifdef CONFIG_KVM_GENERIC_DIRTYLOG_READ_PROTECT
/**
 * kvm_get_dirty_log_protect - get a snapshot of dirty pages
 *	and reenable dirty page tracking for the corresponding pages.
 * @kvm:	pointer to kvm instance
 * @log:	slot id and address to which we copy the log
 * @flush:	true if TLB flush is needed by caller
 *
 * We need to keep it in mind that VCPU threads can write to the bitmap
 * concurrently. So, to avoid losing track of dirty pages we keep the
 * following order:
 *
 *    1. Take a snapshot of the bit and clear it if needed.
 *    2. Write protect the corresponding page.
 *    3. Copy the snapshot to the userspace.
 *    4. Upon return caller flushes TLB's if needed.
 *
 * Between 2 and 4, the guest may write to the page using the remaining TLB
 * entry.  This is not a problem because the page is reported dirty using
 * the snapshot taken before and step 4 ensures that writes done after
 * exiting to userspace will be logged for the next call.
 *
 */
int kvm_get_dirty_log_protect(struct kvm *kvm,
			struct kvm_dirty_log *log, bool *flush)
{
	struct kvm_memslots *slots;
	struct kvm_memory_slot *memslot;
	int i, as_id, id;
	unsigned long n;
	unsigned long *dirty_bitmap;
	unsigned long *dirty_bitmap_buffer;

	as_id = log->slot >> 16;
	id = (u16)log->slot;
	if (as_id >= KVM_ADDRESS_SPACE_NUM || id >= KVM_USER_MEM_SLOTS)
		return -EINVAL;

	slots = __kvm_memslots(kvm, as_id);
	memslot = id_to_memslot(slots, id);

	dirty_bitmap = memslot->dirty_bitmap;
	if (!dirty_bitmap)
		return -ENOENT;

	n = kvm_dirty_bitmap_bytes(memslot);
	*flush = false;
	if (kvm->manual_dirty_log_protect) {
		/*
		 * Unlike kvm_get_dirty_log, we always return false in *flush,
		 * because no flush is needed until KVM_CLEAR_DIRTY_LOG.  There
		 * is some code duplication between this function and
		 * kvm_get_dirty_log, but hopefully all architecture
		 * transition to kvm_get_dirty_log_protect and kvm_get_dirty_log
		 * can be eliminated.
		 */
		dirty_bitmap_buffer = dirty_bitmap;
	} else {
		dirty_bitmap_buffer = kvm_second_dirty_bitmap(memslot);
		memset(dirty_bitmap_buffer, 0, n);

		spin_lock(&kvm->mmu_lock);
		for (i = 0; i < n / sizeof(long); i++) {
			unsigned long mask;
			gfn_t offset;

			if (!dirty_bitmap[i])
				continue;

			*flush = true;
			mask = xchg(&dirty_bitmap[i], 0);
			dirty_bitmap_buffer[i] = mask;

			offset = i * BITS_PER_LONG;
			kvm_arch_mmu_enable_log_dirty_pt_masked(kvm, memslot,
								offset, mask);
		}
		spin_unlock(&kvm->mmu_lock);
	}

	if (copy_to_user(log->dirty_bitmap, dirty_bitmap_buffer, n))
		return -EFAULT;
	return 0;
}
EXPORT_SYMBOL_GPL(kvm_get_dirty_log_protect);

/**
 * kvm_clear_dirty_log_protect - clear dirty bits in the bitmap
 *	and reenable dirty page tracking for the corresponding pages.
 * @kvm:	pointer to kvm instance
 * @log:	slot id and address from which to fetch the bitmap of dirty pages
 * @flush:	true if TLB flush is needed by caller
 */
int kvm_clear_dirty_log_protect(struct kvm *kvm,
				struct kvm_clear_dirty_log *log, bool *flush)
{
	struct kvm_memslots *slots;
	struct kvm_memory_slot *memslot;
	int as_id, id;
	gfn_t offset;
	unsigned long i, n;
	unsigned long *dirty_bitmap;
	unsigned long *dirty_bitmap_buffer;

	as_id = log->slot >> 16;
	id = (u16)log->slot;
	if (as_id >= KVM_ADDRESS_SPACE_NUM || id >= KVM_USER_MEM_SLOTS)
		return -EINVAL;

	if (log->first_page & 63)
		return -EINVAL;

	slots = __kvm_memslots(kvm, as_id);
	memslot = id_to_memslot(slots, id);

	dirty_bitmap = memslot->dirty_bitmap;
	if (!dirty_bitmap)
		return -ENOENT;

	n = ALIGN(log->num_pages, BITS_PER_LONG) / 8;

	if (log->first_page > memslot->npages ||
	    log->num_pages > memslot->npages - log->first_page ||
	    (log->num_pages < memslot->npages - log->first_page && (log->num_pages & 63)))
	    return -EINVAL;

	*flush = false;
	dirty_bitmap_buffer = kvm_second_dirty_bitmap(memslot);
	if (copy_from_user(dirty_bitmap_buffer, log->dirty_bitmap, n))
		return -EFAULT;

	spin_lock(&kvm->mmu_lock);
	for (offset = log->first_page, i = offset / BITS_PER_LONG,
		 n = DIV_ROUND_UP(log->num_pages, BITS_PER_LONG); n--;
	     i++, offset += BITS_PER_LONG) {
		unsigned long mask = *dirty_bitmap_buffer++;
		atomic_long_t *p = (atomic_long_t *) &dirty_bitmap[i];
		if (!mask)
			continue;

		mask &= atomic_long_fetch_andnot(mask, p);

		/*
		 * mask contains the bits that really have been cleared.  This
		 * never includes any bits beyond the length of the memslot (if
		 * the length is not aligned to 64 pages), therefore it is not
		 * a problem if userspace sets them in log->dirty_bitmap.
		*/
		if (mask) {
			*flush = true;
			kvm_arch_mmu_enable_log_dirty_pt_masked(kvm, memslot,
								offset, mask);
		}
	}
	spin_unlock(&kvm->mmu_lock);

	return 0;
}
EXPORT_SYMBOL_GPL(kvm_clear_dirty_log_protect);
#endif

bool kvm_largepages_enabled(void)
{
	return largepages_enabled;
}

void kvm_disable_largepages(void)
{
	largepages_enabled = false;
}
EXPORT_SYMBOL_GPL(kvm_disable_largepages);

struct kvm_memory_slot *gfn_to_memslot(struct kvm *kvm, gfn_t gfn)
{
	return __gfn_to_memslot(kvm_memslots(kvm), gfn);
}
EXPORT_SYMBOL_GPL(gfn_to_memslot);

struct kvm_memory_slot *kvm_vcpu_gfn_to_memslot(struct kvm_vcpu *vcpu, gfn_t gfn)
{
	return __gfn_to_memslot(kvm_vcpu_memslots(vcpu), gfn);
}

bool kvm_is_visible_gfn(struct kvm *kvm, gfn_t gfn)
{
	struct kvm_memory_slot *memslot = gfn_to_memslot(kvm, gfn);

	if (!memslot || memslot->id >= KVM_USER_MEM_SLOTS ||
	      memslot->flags & KVM_MEMSLOT_INVALID)
		return false;

	return true;
}
EXPORT_SYMBOL_GPL(kvm_is_visible_gfn);

unsigned long kvm_host_page_size(struct kvm *kvm, gfn_t gfn)
{
	struct vm_area_struct *vma;
	unsigned long addr, size;

	size = PAGE_SIZE;

	addr = gfn_to_hva(kvm, gfn);
	if (kvm_is_error_hva(addr))
		return PAGE_SIZE;

	down_read(&current->mm->mmap_sem);
	vma = find_vma(current->mm, addr);
	if (!vma)
		goto out;

	size = vma_kernel_pagesize(vma);

out:
	up_read(&current->mm->mmap_sem);

	return size;
}

static bool memslot_is_readonly(struct kvm_memory_slot *slot)
{
	return slot->flags & KVM_MEM_READONLY;
}

static unsigned long __gfn_to_hva_many(struct kvm_memory_slot *slot, gfn_t gfn,
				       gfn_t *nr_pages, bool write)
{
	if (!slot || slot->flags & KVM_MEMSLOT_INVALID)
		return KVM_HVA_ERR_BAD;

	if (memslot_is_readonly(slot) && write)
		return KVM_HVA_ERR_RO_BAD;

	if (nr_pages)
		*nr_pages = slot->npages - (gfn - slot->base_gfn);

	return __gfn_to_hva_memslot(slot, gfn);
}

static unsigned long gfn_to_hva_many(struct kvm_memory_slot *slot, gfn_t gfn,
				     gfn_t *nr_pages)
{
	return __gfn_to_hva_many(slot, gfn, nr_pages, true);
}

unsigned long gfn_to_hva_memslot(struct kvm_memory_slot *slot,
					gfn_t gfn)
{
	return gfn_to_hva_many(slot, gfn, NULL);
}
EXPORT_SYMBOL_GPL(gfn_to_hva_memslot);

unsigned long gfn_to_hva(struct kvm *kvm, gfn_t gfn)
{
	return gfn_to_hva_many(gfn_to_memslot(kvm, gfn), gfn, NULL);
}
EXPORT_SYMBOL_GPL(gfn_to_hva);

unsigned long kvm_vcpu_gfn_to_hva(struct kvm_vcpu *vcpu, gfn_t gfn)
{
	return gfn_to_hva_many(kvm_vcpu_gfn_to_memslot(vcpu, gfn), gfn, NULL);
}
EXPORT_SYMBOL_GPL(kvm_vcpu_gfn_to_hva);

/*
 * Return the hva of a @gfn and the R/W attribute if possible.
 *
 * @slot: the kvm_memory_slot which contains @gfn
 * @gfn: the gfn to be translated
 * @writable: used to return the read/write attribute of the @slot if the hva
 * is valid and @writable is not NULL
 */
unsigned long gfn_to_hva_memslot_prot(struct kvm_memory_slot *slot,
				      gfn_t gfn, bool *writable)
{
	unsigned long hva = __gfn_to_hva_many(slot, gfn, NULL, false);

	if (!kvm_is_error_hva(hva) && writable)
		*writable = !memslot_is_readonly(slot);

	return hva;
}

unsigned long gfn_to_hva_prot(struct kvm *kvm, gfn_t gfn, bool *writable)
{
	struct kvm_memory_slot *slot = gfn_to_memslot(kvm, gfn);

	return gfn_to_hva_memslot_prot(slot, gfn, writable);
}

unsigned long kvm_vcpu_gfn_to_hva_prot(struct kvm_vcpu *vcpu, gfn_t gfn, bool *writable)
{
	struct kvm_memory_slot *slot = kvm_vcpu_gfn_to_memslot(vcpu, gfn);

	return gfn_to_hva_memslot_prot(slot, gfn, writable);
}

static inline int check_user_page_hwpoison(unsigned long addr)
{
	int rc, flags = FOLL_HWPOISON | FOLL_WRITE;

	rc = get_user_pages(addr, 1, flags, NULL, NULL);
	return rc == -EHWPOISON;
}

/*
 * The fast path to get the writable pfn which will be stored in @pfn,
 * true indicates success, otherwise false is returned.  It's also the
 * only part that runs if we can are in atomic context.
 */
static bool hva_to_pfn_fast(unsigned long addr, bool write_fault,
			    bool *writable, kvm_pfn_t *pfn)
{
	struct page *page[1];
	int npages;

	/*
	 * Fast pin a writable pfn only if it is a write fault request
	 * or the caller allows to map a writable pfn for a read fault
	 * request.
	 */
	if (!(write_fault || writable))
		return false;

	npages = __get_user_pages_fast(addr, 1, 1, page);
	if (npages == 1) {
		*pfn = page_to_pfn(page[0]);

		if (writable)
			*writable = true;
		return true;
	}

	return false;
}

/*
 * The slow path to get the pfn of the specified host virtual address,
 * 1 indicates success, -errno is returned if error is detected.
 */
static int hva_to_pfn_slow(unsigned long addr, bool *async, bool write_fault,
			   bool *writable, kvm_pfn_t *pfn)
{
	unsigned int flags = FOLL_HWPOISON;
	struct page *page;
	int npages = 0;

	might_sleep();

	if (writable)
		*writable = write_fault;

	if (write_fault)
		flags |= FOLL_WRITE;
	if (async)
		flags |= FOLL_NOWAIT;

	npages = get_user_pages_unlocked(addr, 1, &page, flags);
	if (npages != 1)
		return npages;

	/* map read fault as writable if possible */
	if (unlikely(!write_fault) && writable) {
		struct page *wpage;

		if (__get_user_pages_fast(addr, 1, 1, &wpage) == 1) {
			*writable = true;
			put_page(page);
			page = wpage;
		}
	}
	*pfn = page_to_pfn(page);
	return npages;
}

static bool vma_is_valid(struct vm_area_struct *vma, bool write_fault)
{
	if (unlikely(!(vma->vm_flags & VM_READ)))
		return false;

	if (write_fault && (unlikely(!(vma->vm_flags & VM_WRITE))))
		return false;

	return true;
}

static int hva_to_pfn_remapped(struct vm_area_struct *vma,
			       unsigned long addr, bool *async,
			       bool write_fault, bool *writable,
			       kvm_pfn_t *p_pfn)
{
	unsigned long pfn;
	int r;

	r = follow_pfn(vma, addr, &pfn);
	if (r) {
		/*
		 * get_user_pages fails for VM_IO and VM_PFNMAP vmas and does
		 * not call the fault handler, so do it here.
		 */
		bool unlocked = false;
		r = fixup_user_fault(current, current->mm, addr,
				     (write_fault ? FAULT_FLAG_WRITE : 0),
				     &unlocked);
		if (unlocked)
			return -EAGAIN;
		if (r)
			return r;

		r = follow_pfn(vma, addr, &pfn);
		if (r)
			return r;

	}

	if (writable)
		*writable = true;

	/*
	 * Get a reference here because callers of *hva_to_pfn* and
	 * *gfn_to_pfn* ultimately call kvm_release_pfn_clean on the
	 * returned pfn.  This is only needed if the VMA has VM_MIXEDMAP
	 * set, but the kvm_get_pfn/kvm_release_pfn_clean pair will
	 * simply do nothing for reserved pfns.
	 *
	 * Whoever called remap_pfn_range is also going to call e.g.
	 * unmap_mapping_range before the underlying pages are freed,
	 * causing a call to our MMU notifier.
	 */ 
	kvm_get_pfn(pfn);

	*p_pfn = pfn;
	return 0;
}

/*
 * Pin guest page in memory and return its pfn.
 * @addr: host virtual address which maps memory to the guest
 * @atomic: whether this function can sleep
 * @async: whether this function need to wait IO complete if the
 *         host page is not in the memory
 * @write_fault: whether we should get a writable host page
 * @writable: whether it allows to map a writable host page for !@write_fault
 *
 * The function will map a writable host page for these two cases:
 * 1): @write_fault = true
 * 2): @write_fault = false && @writable, @writable will tell the caller
 *     whether the mapping is writable.
 */
static kvm_pfn_t hva_to_pfn(unsigned long addr, bool atomic, bool *async,
			bool write_fault, bool *writable)
{
	struct vm_area_struct *vma;
	kvm_pfn_t pfn = 0;
	int npages, r;

	/* we can do it either atomically or asynchronously, not both */
	BUG_ON(atomic && async);

	if (hva_to_pfn_fast(addr, write_fault, writable, &pfn))
		return pfn;

	if (atomic)
		return KVM_PFN_ERR_FAULT;

	npages = hva_to_pfn_slow(addr, async, write_fault, writable, &pfn);
	if (npages == 1)
		return pfn;

	down_read(&current->mm->mmap_sem);
	if (npages == -EHWPOISON ||
	      (!async && check_user_page_hwpoison(addr))) {
		pfn = KVM_PFN_ERR_HWPOISON;
		goto exit;
	}

retry:
	vma = find_vma_intersection(current->mm, addr, addr + 1);

	if (vma == NULL)
		pfn = KVM_PFN_ERR_FAULT;
	else if (vma->vm_flags & (VM_IO | VM_PFNMAP)) {
		r = hva_to_pfn_remapped(vma, addr, async, write_fault, writable, &pfn);
		if (r == -EAGAIN)
			goto retry;
		if (r < 0)
			pfn = KVM_PFN_ERR_FAULT;
	} else {
		if (async && vma_is_valid(vma, write_fault))
			*async = true;
		pfn = KVM_PFN_ERR_FAULT;
	}
exit:
	up_read(&current->mm->mmap_sem);
	return pfn;
}

kvm_pfn_t __gfn_to_pfn_memslot(struct kvm_memory_slot *slot, gfn_t gfn,
			       bool atomic, bool *async, bool write_fault,
			       bool *writable)
{
	unsigned long addr = __gfn_to_hva_many(slot, gfn, NULL, write_fault);

	if (addr == KVM_HVA_ERR_RO_BAD) {
		if (writable)
			*writable = false;
		return KVM_PFN_ERR_RO_FAULT;
	}

	if (kvm_is_error_hva(addr)) {
		if (writable)
			*writable = false;
		return KVM_PFN_NOSLOT;
	}

	/* Do not map writable pfn in the readonly memslot. */
	if (writable && memslot_is_readonly(slot)) {
		*writable = false;
		writable = NULL;
	}

	return hva_to_pfn(addr, atomic, async, write_fault,
			  writable);
}
EXPORT_SYMBOL_GPL(__gfn_to_pfn_memslot);

kvm_pfn_t gfn_to_pfn_prot(struct kvm *kvm, gfn_t gfn, bool write_fault,
		      bool *writable)
{
	return __gfn_to_pfn_memslot(gfn_to_memslot(kvm, gfn), gfn, false, NULL,
				    write_fault, writable);
}
EXPORT_SYMBOL_GPL(gfn_to_pfn_prot);

kvm_pfn_t gfn_to_pfn_memslot(struct kvm_memory_slot *slot, gfn_t gfn)
{
	return __gfn_to_pfn_memslot(slot, gfn, false, NULL, true, NULL);
}
EXPORT_SYMBOL_GPL(gfn_to_pfn_memslot);

kvm_pfn_t gfn_to_pfn_memslot_atomic(struct kvm_memory_slot *slot, gfn_t gfn)
{
	return __gfn_to_pfn_memslot(slot, gfn, true, NULL, true, NULL);
}
EXPORT_SYMBOL_GPL(gfn_to_pfn_memslot_atomic);

kvm_pfn_t gfn_to_pfn_atomic(struct kvm *kvm, gfn_t gfn)
{
	return gfn_to_pfn_memslot_atomic(gfn_to_memslot(kvm, gfn), gfn);
}
EXPORT_SYMBOL_GPL(gfn_to_pfn_atomic);

kvm_pfn_t kvm_vcpu_gfn_to_pfn_atomic(struct kvm_vcpu *vcpu, gfn_t gfn)
{
	return gfn_to_pfn_memslot_atomic(kvm_vcpu_gfn_to_memslot(vcpu, gfn), gfn);
}
EXPORT_SYMBOL_GPL(kvm_vcpu_gfn_to_pfn_atomic);

kvm_pfn_t gfn_to_pfn(struct kvm *kvm, gfn_t gfn)
{
	return gfn_to_pfn_memslot(gfn_to_memslot(kvm, gfn), gfn);
}
EXPORT_SYMBOL_GPL(gfn_to_pfn);

kvm_pfn_t kvm_vcpu_gfn_to_pfn(struct kvm_vcpu *vcpu, gfn_t gfn)
{
	return gfn_to_pfn_memslot(kvm_vcpu_gfn_to_memslot(vcpu, gfn), gfn);
}
EXPORT_SYMBOL_GPL(kvm_vcpu_gfn_to_pfn);

int gfn_to_page_many_atomic(struct kvm_memory_slot *slot, gfn_t gfn,
			    struct page **pages, int nr_pages)
{
	unsigned long addr;
	gfn_t entry = 0;

	addr = gfn_to_hva_many(slot, gfn, &entry);
	if (kvm_is_error_hva(addr))
		return -1;

	if (entry < nr_pages)
		return 0;

	return __get_user_pages_fast(addr, nr_pages, 1, pages);
}
EXPORT_SYMBOL_GPL(gfn_to_page_many_atomic);

static struct page *kvm_pfn_to_page(kvm_pfn_t pfn)
{
	if (is_error_noslot_pfn(pfn))
		return KVM_ERR_PTR_BAD_PAGE;

	if (kvm_is_reserved_pfn(pfn)) {
		WARN_ON(1);
		return KVM_ERR_PTR_BAD_PAGE;
	}

	return pfn_to_page(pfn);
}

struct page *gfn_to_page(struct kvm *kvm, gfn_t gfn)
{
	kvm_pfn_t pfn;

	pfn = gfn_to_pfn(kvm, gfn);

	return kvm_pfn_to_page(pfn);
}
EXPORT_SYMBOL_GPL(gfn_to_page);

static int __kvm_map_gfn(struct kvm_memory_slot *slot, gfn_t gfn,
			 struct kvm_host_map *map)
{
	kvm_pfn_t pfn;
	void *hva = NULL;
	struct page *page = KVM_UNMAPPED_PAGE;

	if (!map)
		return -EINVAL;

	pfn = gfn_to_pfn_memslot(slot, gfn);
	if (is_error_noslot_pfn(pfn))
		return -EINVAL;

	if (pfn_valid(pfn)) {
		page = pfn_to_page(pfn);
		hva = kmap(page);
#ifdef CONFIG_HAS_IOMEM
	} else {
		hva = memremap(pfn_to_hpa(pfn), PAGE_SIZE, MEMREMAP_WB);
#endif
	}

	if (!hva)
		return -EFAULT;

	map->page = page;
	map->hva = hva;
	map->pfn = pfn;
	map->gfn = gfn;

	return 0;
}

int kvm_vcpu_map(struct kvm_vcpu *vcpu, gfn_t gfn, struct kvm_host_map *map)
{
	return __kvm_map_gfn(kvm_vcpu_gfn_to_memslot(vcpu, gfn), gfn, map);
}
EXPORT_SYMBOL_GPL(kvm_vcpu_map);

void kvm_vcpu_unmap(struct kvm_vcpu *vcpu, struct kvm_host_map *map,
		    bool dirty)
{
	if (!map)
		return;

	if (!map->hva)
		return;

	if (map->page != KVM_UNMAPPED_PAGE)
		kunmap(map->page);
#ifdef CONFIG_HAS_IOMEM
	else
		memunmap(map->hva);
#endif

	if (dirty) {
		kvm_vcpu_mark_page_dirty(vcpu, map->gfn);
		kvm_release_pfn_dirty(map->pfn);
	} else {
		kvm_release_pfn_clean(map->pfn);
	}

	map->hva = NULL;
	map->page = NULL;
}
EXPORT_SYMBOL_GPL(kvm_vcpu_unmap);

struct page *kvm_vcpu_gfn_to_page(struct kvm_vcpu *vcpu, gfn_t gfn)
{
	kvm_pfn_t pfn;

	pfn = kvm_vcpu_gfn_to_pfn(vcpu, gfn);

	return kvm_pfn_to_page(pfn);
}
EXPORT_SYMBOL_GPL(kvm_vcpu_gfn_to_page);

void kvm_release_page_clean(struct page *page)
{
	WARN_ON(is_error_page(page));

	kvm_release_pfn_clean(page_to_pfn(page));
}
EXPORT_SYMBOL_GPL(kvm_release_page_clean);

void kvm_release_pfn_clean(kvm_pfn_t pfn)
{
	if (!is_error_noslot_pfn(pfn) && !kvm_is_reserved_pfn(pfn))
		put_page(pfn_to_page(pfn));
}
EXPORT_SYMBOL_GPL(kvm_release_pfn_clean);

void kvm_release_page_dirty(struct page *page)
{
	WARN_ON(is_error_page(page));

	kvm_release_pfn_dirty(page_to_pfn(page));
}
EXPORT_SYMBOL_GPL(kvm_release_page_dirty);

void kvm_release_pfn_dirty(kvm_pfn_t pfn)
{
	kvm_set_pfn_dirty(pfn);
	kvm_release_pfn_clean(pfn);
}
EXPORT_SYMBOL_GPL(kvm_release_pfn_dirty);

void kvm_set_pfn_dirty(kvm_pfn_t pfn)
{
	if (!kvm_is_reserved_pfn(pfn)) {
		struct page *page = pfn_to_page(pfn);

		SetPageDirty(page);
	}
}
EXPORT_SYMBOL_GPL(kvm_set_pfn_dirty);

void kvm_set_pfn_accessed(kvm_pfn_t pfn)
{
	if (!kvm_is_reserved_pfn(pfn))
		mark_page_accessed(pfn_to_page(pfn));
}
EXPORT_SYMBOL_GPL(kvm_set_pfn_accessed);

void kvm_get_pfn(kvm_pfn_t pfn)
{
	if (!kvm_is_reserved_pfn(pfn))
		get_page(pfn_to_page(pfn));
}
EXPORT_SYMBOL_GPL(kvm_get_pfn);

static int next_segment(unsigned long len, int offset)
{
	if (len > PAGE_SIZE - offset)
		return PAGE_SIZE - offset;
	else
		return len;
}

static int __kvm_read_guest_page(struct kvm_memory_slot *slot, gfn_t gfn,
				 void *data, int offset, int len)
{
	int r;
	unsigned long addr;

	addr = gfn_to_hva_memslot_prot(slot, gfn, NULL);
	if (kvm_is_error_hva(addr))
		return -EFAULT;
	r = __copy_from_user(data, (void __user *)addr + offset, len);
	if (r)
		return -EFAULT;
	return 0;
}

int kvm_read_guest_page(struct kvm *kvm, gfn_t gfn, void *data, int offset,
			int len)
{
	struct kvm_memory_slot *slot = gfn_to_memslot(kvm, gfn);

	return __kvm_read_guest_page(slot, gfn, data, offset, len);
}
EXPORT_SYMBOL_GPL(kvm_read_guest_page);

int kvm_vcpu_read_guest_page(struct kvm_vcpu *vcpu, gfn_t gfn, void *data,
			     int offset, int len)
{
	struct kvm_memory_slot *slot = kvm_vcpu_gfn_to_memslot(vcpu, gfn);

	return __kvm_read_guest_page(slot, gfn, data, offset, len);
}
EXPORT_SYMBOL_GPL(kvm_vcpu_read_guest_page);

int kvm_read_guest(struct kvm *kvm, gpa_t gpa, void *data, unsigned long len)
{
	gfn_t gfn = gpa >> PAGE_SHIFT;
	int seg;
	int offset = offset_in_page(gpa);
	int ret;

	while ((seg = next_segment(len, offset)) != 0) {
		ret = kvm_read_guest_page(kvm, gfn, data, offset, seg);
		if (ret < 0)
			return ret;
		offset = 0;
		len -= seg;
		data += seg;
		++gfn;
	}
	return 0;
}
EXPORT_SYMBOL_GPL(kvm_read_guest);

int kvm_vcpu_read_guest(struct kvm_vcpu *vcpu, gpa_t gpa, void *data, unsigned long len)
{
	gfn_t gfn = gpa >> PAGE_SHIFT;
	int seg;
	int offset = offset_in_page(gpa);
	int ret;

	while ((seg = next_segment(len, offset)) != 0) {
		ret = kvm_vcpu_read_guest_page(vcpu, gfn, data, offset, seg);
		if (ret < 0)
			return ret;
		offset = 0;
		len -= seg;
		data += seg;
		++gfn;
	}
	return 0;
}
EXPORT_SYMBOL_GPL(kvm_vcpu_read_guest);

static int __kvm_read_guest_atomic(struct kvm_memory_slot *slot, gfn_t gfn,
			           void *data, int offset, unsigned long len)
{
	int r;
	unsigned long addr;

	addr = gfn_to_hva_memslot_prot(slot, gfn, NULL);
	if (kvm_is_error_hva(addr))
		return -EFAULT;
	pagefault_disable();
	r = __copy_from_user_inatomic(data, (void __user *)addr + offset, len);
	pagefault_enable();
	if (r)
		return -EFAULT;
	return 0;
}

int kvm_read_guest_atomic(struct kvm *kvm, gpa_t gpa, void *data,
			  unsigned long len)
{
	gfn_t gfn = gpa >> PAGE_SHIFT;
	struct kvm_memory_slot *slot = gfn_to_memslot(kvm, gfn);
	int offset = offset_in_page(gpa);

	return __kvm_read_guest_atomic(slot, gfn, data, offset, len);
}
EXPORT_SYMBOL_GPL(kvm_read_guest_atomic);

int kvm_vcpu_read_guest_atomic(struct kvm_vcpu *vcpu, gpa_t gpa,
			       void *data, unsigned long len)
{
	gfn_t gfn = gpa >> PAGE_SHIFT;
	struct kvm_memory_slot *slot = kvm_vcpu_gfn_to_memslot(vcpu, gfn);
	int offset = offset_in_page(gpa);

	return __kvm_read_guest_atomic(slot, gfn, data, offset, len);
}
EXPORT_SYMBOL_GPL(kvm_vcpu_read_guest_atomic);

static int __kvm_write_guest_page(struct kvm_memory_slot *memslot, gfn_t gfn,
			          const void *data, int offset, int len)
{
	int r;
	unsigned long addr;

	addr = gfn_to_hva_memslot(memslot, gfn);
	if (kvm_is_error_hva(addr))
		return -EFAULT;
	r = __copy_to_user((void __user *)addr + offset, data, len);
	if (r)
		return -EFAULT;
	mark_page_dirty_in_slot(memslot, gfn);
	return 0;
}

int kvm_write_guest_page(struct kvm *kvm, gfn_t gfn,
			 const void *data, int offset, int len)
{
	struct kvm_memory_slot *slot = gfn_to_memslot(kvm, gfn);

	return __kvm_write_guest_page(slot, gfn, data, offset, len);
}
EXPORT_SYMBOL_GPL(kvm_write_guest_page);

int kvm_vcpu_write_guest_page(struct kvm_vcpu *vcpu, gfn_t gfn,
			      const void *data, int offset, int len)
{
	struct kvm_memory_slot *slot = kvm_vcpu_gfn_to_memslot(vcpu, gfn);

	return __kvm_write_guest_page(slot, gfn, data, offset, len);
}
EXPORT_SYMBOL_GPL(kvm_vcpu_write_guest_page);

int kvm_write_guest(struct kvm *kvm, gpa_t gpa, const void *data,
		    unsigned long len)
{
	gfn_t gfn = gpa >> PAGE_SHIFT;
	int seg;
	int offset = offset_in_page(gpa);
	int ret;

	while ((seg = next_segment(len, offset)) != 0) {
		ret = kvm_write_guest_page(kvm, gfn, data, offset, seg);
		if (ret < 0)
			return ret;
		offset = 0;
		len -= seg;
		data += seg;
		++gfn;
	}
	return 0;
}
EXPORT_SYMBOL_GPL(kvm_write_guest);

int kvm_vcpu_write_guest(struct kvm_vcpu *vcpu, gpa_t gpa, const void *data,
		         unsigned long len)
{
	gfn_t gfn = gpa >> PAGE_SHIFT;
	int seg;
	int offset = offset_in_page(gpa);
	int ret;

	while ((seg = next_segment(len, offset)) != 0) {
		ret = kvm_vcpu_write_guest_page(vcpu, gfn, data, offset, seg);
		if (ret < 0)
			return ret;
		offset = 0;
		len -= seg;
		data += seg;
		++gfn;
	}
	return 0;
}
EXPORT_SYMBOL_GPL(kvm_vcpu_write_guest);

static int __kvm_gfn_to_hva_cache_init(struct kvm_memslots *slots,
				       struct gfn_to_hva_cache *ghc,
				       gpa_t gpa, unsigned long len)
{
	int offset = offset_in_page(gpa);
	gfn_t start_gfn = gpa >> PAGE_SHIFT;
	gfn_t end_gfn = (gpa + len - 1) >> PAGE_SHIFT;
	gfn_t nr_pages_needed = end_gfn - start_gfn + 1;
	gfn_t nr_pages_avail;
	int r = start_gfn <= end_gfn ? 0 : -EINVAL;

	ghc->gpa = gpa;
	ghc->generation = slots->generation;
	ghc->len = len;
	ghc->hva = KVM_HVA_ERR_BAD;

	/*
	 * If the requested region crosses two memslots, we still
	 * verify that the entire region is valid here.
	 */
	while (!r && start_gfn <= end_gfn) {
		ghc->memslot = __gfn_to_memslot(slots, start_gfn);
		ghc->hva = gfn_to_hva_many(ghc->memslot, start_gfn,
					   &nr_pages_avail);
		if (kvm_is_error_hva(ghc->hva))
			r = -EFAULT;
		start_gfn += nr_pages_avail;
	}

	/* Use the slow path for cross page reads and writes. */
	if (!r && nr_pages_needed == 1)
		ghc->hva += offset;
	else
		ghc->memslot = NULL;

	return r;
}

int kvm_gfn_to_hva_cache_init(struct kvm *kvm, struct gfn_to_hva_cache *ghc,
			      gpa_t gpa, unsigned long len)
{
	struct kvm_memslots *slots = kvm_memslots(kvm);
	return __kvm_gfn_to_hva_cache_init(slots, ghc, gpa, len);
}
EXPORT_SYMBOL_GPL(kvm_gfn_to_hva_cache_init);

int kvm_write_guest_offset_cached(struct kvm *kvm, struct gfn_to_hva_cache *ghc,
				  void *data, unsigned int offset,
				  unsigned long len)
{
	struct kvm_memslots *slots = kvm_memslots(kvm);
	int r;
	gpa_t gpa = ghc->gpa + offset;

	BUG_ON(len + offset > ghc->len);

	if (slots->generation != ghc->generation)
		__kvm_gfn_to_hva_cache_init(slots, ghc, ghc->gpa, ghc->len);

	if (unlikely(!ghc->memslot))
		return kvm_write_guest(kvm, gpa, data, len);

	if (kvm_is_error_hva(ghc->hva))
		return -EFAULT;

	r = __copy_to_user((void __user *)ghc->hva + offset, data, len);
	if (r)
		return -EFAULT;
	mark_page_dirty_in_slot(ghc->memslot, gpa >> PAGE_SHIFT);

	return 0;
}
EXPORT_SYMBOL_GPL(kvm_write_guest_offset_cached);

int kvm_write_guest_cached(struct kvm *kvm, struct gfn_to_hva_cache *ghc,
			   void *data, unsigned long len)
{
	return kvm_write_guest_offset_cached(kvm, ghc, data, 0, len);
}
EXPORT_SYMBOL_GPL(kvm_write_guest_cached);

int kvm_read_guest_cached(struct kvm *kvm, struct gfn_to_hva_cache *ghc,
			   void *data, unsigned long len)
{
	struct kvm_memslots *slots = kvm_memslots(kvm);
	int r;

	BUG_ON(len > ghc->len);

	if (slots->generation != ghc->generation)
		__kvm_gfn_to_hva_cache_init(slots, ghc, ghc->gpa, ghc->len);

	if (unlikely(!ghc->memslot))
		return kvm_read_guest(kvm, ghc->gpa, data, len);

	if (kvm_is_error_hva(ghc->hva))
		return -EFAULT;

	r = __copy_from_user(data, (void __user *)ghc->hva, len);
	if (r)
		return -EFAULT;

	return 0;
}
EXPORT_SYMBOL_GPL(kvm_read_guest_cached);

int kvm_clear_guest_page(struct kvm *kvm, gfn_t gfn, int offset, int len)
{
	const void *zero_page = (const void *) __va(page_to_phys(ZERO_PAGE(0)));

	return kvm_write_guest_page(kvm, gfn, zero_page, offset, len);
}
EXPORT_SYMBOL_GPL(kvm_clear_guest_page);

int kvm_clear_guest(struct kvm *kvm, gpa_t gpa, unsigned long len)
{
	gfn_t gfn = gpa >> PAGE_SHIFT;
	int seg;
	int offset = offset_in_page(gpa);
	int ret;

	while ((seg = next_segment(len, offset)) != 0) {
		ret = kvm_clear_guest_page(kvm, gfn, offset, seg);
		if (ret < 0)
			return ret;
		offset = 0;
		len -= seg;
		++gfn;
	}
	return 0;
}
EXPORT_SYMBOL_GPL(kvm_clear_guest);

static void mark_page_dirty_in_slot(struct kvm_memory_slot *memslot,
				    gfn_t gfn)
{
	if (memslot && memslot->dirty_bitmap) {
		unsigned long rel_gfn = gfn - memslot->base_gfn;

		set_bit_le(rel_gfn, memslot->dirty_bitmap);
	}
}

void mark_page_dirty(struct kvm *kvm, gfn_t gfn)
{
	struct kvm_memory_slot *memslot;

	memslot = gfn_to_memslot(kvm, gfn);
	mark_page_dirty_in_slot(memslot, gfn);
}
EXPORT_SYMBOL_GPL(mark_page_dirty);

void kvm_vcpu_mark_page_dirty(struct kvm_vcpu *vcpu, gfn_t gfn)
{
	struct kvm_memory_slot *memslot;

	memslot = kvm_vcpu_gfn_to_memslot(vcpu, gfn);
	mark_page_dirty_in_slot(memslot, gfn);
}
EXPORT_SYMBOL_GPL(kvm_vcpu_mark_page_dirty);

void kvm_sigset_activate(struct kvm_vcpu *vcpu)
{
	if (!vcpu->sigset_active)
		return;

	/*
	 * This does a lockless modification of ->real_blocked, which is fine
	 * because, only current can change ->real_blocked and all readers of
	 * ->real_blocked don't care as long ->real_blocked is always a subset
	 * of ->blocked.
	 */
	sigprocmask(SIG_SETMASK, &vcpu->sigset, &current->real_blocked);
}

void kvm_sigset_deactivate(struct kvm_vcpu *vcpu)
{
	if (!vcpu->sigset_active)
		return;

	sigprocmask(SIG_SETMASK, &current->real_blocked, NULL);
	sigemptyset(&current->real_blocked);
}

static void grow_halt_poll_ns(struct kvm_vcpu *vcpu)
{
	unsigned int old, val, grow, grow_start;

	old = val = vcpu->halt_poll_ns;
	grow_start = READ_ONCE(halt_poll_ns_grow_start);
	grow = READ_ONCE(halt_poll_ns_grow);
	if (!grow)
		goto out;

	val *= grow;
	if (val < grow_start)
		val = grow_start;

	if (val > halt_poll_ns)
		val = halt_poll_ns;

	vcpu->halt_poll_ns = val;
out:
	trace_kvm_halt_poll_ns_grow(vcpu->vcpu_id, val, old);
}

static void shrink_halt_poll_ns(struct kvm_vcpu *vcpu)
{
	unsigned int old, val, shrink;

	old = val = vcpu->halt_poll_ns;
	shrink = READ_ONCE(halt_poll_ns_shrink);
	if (shrink == 0)
		val = 0;
	else
		val /= shrink;

	vcpu->halt_poll_ns = val;
	trace_kvm_halt_poll_ns_shrink(vcpu->vcpu_id, val, old);
}

static int kvm_vcpu_check_block(struct kvm_vcpu *vcpu)
{
	int ret = -EINTR;
	int idx = srcu_read_lock(&vcpu->kvm->srcu);

	if (kvm_arch_vcpu_runnable(vcpu)) {
		kvm_make_request(KVM_REQ_UNHALT, vcpu);
		goto out;
	}
	if (kvm_cpu_has_pending_timer(vcpu))
		goto out;
	if (signal_pending(current))
		goto out;

	ret = 0;
out:
	srcu_read_unlock(&vcpu->kvm->srcu, idx);
	return ret;
}

/*
 * The vCPU has executed a HLT instruction with in-kernel mode enabled.
 */
void kvm_vcpu_block(struct kvm_vcpu *vcpu)
{
	ktime_t start, cur;
	DECLARE_SWAITQUEUE(wait);
	bool waited = false;
	u64 block_ns;

	start = cur = ktime_get();
	if (vcpu->halt_poll_ns && !kvm_arch_no_poll(vcpu)) {
		ktime_t stop = ktime_add_ns(ktime_get(), vcpu->halt_poll_ns);

		++vcpu->stat.halt_attempted_poll;
		do {
			/*
			 * This sets KVM_REQ_UNHALT if an interrupt
			 * arrives.
			 */
			if (kvm_vcpu_check_block(vcpu) < 0) {
				++vcpu->stat.halt_successful_poll;
				if (!vcpu_valid_wakeup(vcpu))
					++vcpu->stat.halt_poll_invalid;
				goto out;
			}
			cur = ktime_get();
		} while (single_task_running() && ktime_before(cur, stop));
	}

	kvm_arch_vcpu_blocking(vcpu);

	for (;;) {
		prepare_to_swait_exclusive(&vcpu->wq, &wait, TASK_INTERRUPTIBLE);

		if (kvm_vcpu_check_block(vcpu) < 0)
			break;

		waited = true;
		schedule();
	}

	finish_swait(&vcpu->wq, &wait);
	cur = ktime_get();

	kvm_arch_vcpu_unblocking(vcpu);
out:
	block_ns = ktime_to_ns(cur) - ktime_to_ns(start);

	if (!vcpu_valid_wakeup(vcpu))
		shrink_halt_poll_ns(vcpu);
	else if (halt_poll_ns) {
		if (block_ns <= vcpu->halt_poll_ns)
			;
		/* we had a long block, shrink polling */
		else if (vcpu->halt_poll_ns && block_ns > halt_poll_ns)
			shrink_halt_poll_ns(vcpu);
		/* we had a short halt and our poll time is too small */
		else if (vcpu->halt_poll_ns < halt_poll_ns &&
			block_ns < halt_poll_ns)
			grow_halt_poll_ns(vcpu);
	} else
		vcpu->halt_poll_ns = 0;

	trace_kvm_vcpu_wakeup(block_ns, waited, vcpu_valid_wakeup(vcpu));
	kvm_arch_vcpu_block_finish(vcpu);
}
EXPORT_SYMBOL_GPL(kvm_vcpu_block);

bool kvm_vcpu_wake_up(struct kvm_vcpu *vcpu)
{
	struct swait_queue_head *wqp;

	wqp = kvm_arch_vcpu_wq(vcpu);
	if (swq_has_sleeper(wqp)) {
		swake_up_one(wqp);
		WRITE_ONCE(vcpu->ready, true);
		++vcpu->stat.halt_wakeup;
		return true;
	}

	return false;
}
EXPORT_SYMBOL_GPL(kvm_vcpu_wake_up);

#ifndef CONFIG_S390
/*
 * Kick a sleeping VCPU, or a guest VCPU in guest mode, into host kernel mode.
 */
void kvm_vcpu_kick(struct kvm_vcpu *vcpu)
{
	int me;
	int cpu = vcpu->cpu;

	if (kvm_vcpu_wake_up(vcpu))
		return;

	me = get_cpu();
	if (cpu != me && (unsigned)cpu < nr_cpu_ids && cpu_online(cpu))
		if (kvm_arch_vcpu_should_kick(vcpu))
			smp_send_reschedule(cpu);
	put_cpu();
}
EXPORT_SYMBOL_GPL(kvm_vcpu_kick);
#endif /* !CONFIG_S390 */

int kvm_vcpu_yield_to(struct kvm_vcpu *target)
{
	struct pid *pid;
	struct task_struct *task = NULL;
	int ret = 0;

	rcu_read_lock();
	pid = rcu_dereference(target->pid);
	if (pid)
		task = get_pid_task(pid, PIDTYPE_PID);
	rcu_read_unlock();
	if (!task)
		return ret;
	ret = yield_to(task, 1);
	put_task_struct(task);

	return ret;
}
EXPORT_SYMBOL_GPL(kvm_vcpu_yield_to);

/*
 * Helper that checks whether a VCPU is eligible for directed yield.
 * Most eligible candidate to yield is decided by following heuristics:
 *
 *  (a) VCPU which has not done pl-exit or cpu relax intercepted recently
 *  (preempted lock holder), indicated by @in_spin_loop.
 *  Set at the beiginning and cleared at the end of interception/PLE handler.
 *
 *  (b) VCPU which has done pl-exit/ cpu relax intercepted but did not get
 *  chance last time (mostly it has become eligible now since we have probably
 *  yielded to lockholder in last iteration. This is done by toggling
 *  @dy_eligible each time a VCPU checked for eligibility.)
 *
 *  Yielding to a recently pl-exited/cpu relax intercepted VCPU before yielding
 *  to preempted lock-holder could result in wrong VCPU selection and CPU
 *  burning. Giving priority for a potential lock-holder increases lock
 *  progress.
 *
 *  Since algorithm is based on heuristics, accessing another VCPU data without
 *  locking does not harm. It may result in trying to yield to  same VCPU, fail
 *  and continue with next VCPU and so on.
 */
static bool kvm_vcpu_eligible_for_directed_yield(struct kvm_vcpu *vcpu)
{
#ifdef CONFIG_HAVE_KVM_CPU_RELAX_INTERCEPT
	bool eligible;

	eligible = !vcpu->spin_loop.in_spin_loop ||
		    vcpu->spin_loop.dy_eligible;

	if (vcpu->spin_loop.in_spin_loop)
		kvm_vcpu_set_dy_eligible(vcpu, !vcpu->spin_loop.dy_eligible);

	return eligible;
#else
	return true;
#endif
}

/*
 * Unlike kvm_arch_vcpu_runnable, this function is called outside
 * a vcpu_load/vcpu_put pair.  However, for most architectures
 * kvm_arch_vcpu_runnable does not require vcpu_load.
 */
bool __weak kvm_arch_dy_runnable(struct kvm_vcpu *vcpu)
{
	return kvm_arch_vcpu_runnable(vcpu);
}

static bool vcpu_dy_runnable(struct kvm_vcpu *vcpu)
{
	if (kvm_arch_dy_runnable(vcpu))
		return true;

#ifdef CONFIG_KVM_ASYNC_PF
	if (!list_empty_careful(&vcpu->async_pf.done))
		return true;
#endif

	return false;
}

void kvm_vcpu_on_spin(struct kvm_vcpu *me, bool yield_to_kernel_mode)
{
	struct kvm *kvm = me->kvm;
	struct kvm_vcpu *vcpu;
	int last_boosted_vcpu = me->kvm->last_boosted_vcpu;
	int yielded = 0;
	int try = 3;
	int pass;
	int i;

	kvm_vcpu_set_in_spin_loop(me, true);
	/*
	 * We boost the priority of a VCPU that is runnable but not
	 * currently running, because it got preempted by something
	 * else and called schedule in __vcpu_run.  Hopefully that
	 * VCPU is holding the lock that we need and will release it.
	 * We approximate round-robin by starting at the last boosted VCPU.
	 */
	for (pass = 0; pass < 2 && !yielded && try; pass++) {
		kvm_for_each_vcpu(i, vcpu, kvm) {
			if (!pass && i <= last_boosted_vcpu) {
				i = last_boosted_vcpu;
				continue;
			} else if (pass && i > last_boosted_vcpu)
				break;
			if (!READ_ONCE(vcpu->ready))
				continue;
			if (vcpu == me)
				continue;
			if (swait_active(&vcpu->wq) && !vcpu_dy_runnable(vcpu))
				continue;
			if (READ_ONCE(vcpu->preempted) && yield_to_kernel_mode &&
				!kvm_arch_vcpu_in_kernel(vcpu))
				continue;
			if (!kvm_vcpu_eligible_for_directed_yield(vcpu))
				continue;

			yielded = kvm_vcpu_yield_to(vcpu);
			if (yielded > 0) {
				kvm->last_boosted_vcpu = i;
				break;
			} else if (yielded < 0) {
				try--;
				if (!try)
					break;
			}
		}
	}
	kvm_vcpu_set_in_spin_loop(me, false);

	/* Ensure vcpu is not eligible during next spinloop */
	kvm_vcpu_set_dy_eligible(me, false);
}
EXPORT_SYMBOL_GPL(kvm_vcpu_on_spin);

static vm_fault_t kvm_vcpu_fault(struct vm_fault *vmf)
{
	struct kvm_vcpu *vcpu = vmf->vma->vm_file->private_data;
	struct page *page;

	if (vmf->pgoff == 0)
		page = virt_to_page(vcpu->run);
#ifdef CONFIG_X86
	else if (vmf->pgoff == KVM_PIO_PAGE_OFFSET)
		page = virt_to_page(vcpu->arch.pio_data);
#endif
#ifdef CONFIG_KVM_MMIO
	else if (vmf->pgoff == KVM_COALESCED_MMIO_PAGE_OFFSET)
		page = virt_to_page(vcpu->kvm->coalesced_mmio_ring);
#endif
	else
		return kvm_arch_vcpu_fault(vcpu, vmf);
	get_page(page);
	vmf->page = page;
	return 0;
}

static const struct vm_operations_struct kvm_vcpu_vm_ops = {
	.fault = kvm_vcpu_fault,
};

static int kvm_vcpu_mmap(struct file *file, struct vm_area_struct *vma)
{
	vma->vm_ops = &kvm_vcpu_vm_ops;
	return 0;
}

static int kvm_vcpu_release(struct inode *inode, struct file *filp)
{
	struct kvm_vcpu *vcpu = filp->private_data;

	debugfs_remove_recursive(vcpu->debugfs_dentry);
	kvm_put_kvm(vcpu->kvm);
	return 0;
}

static struct file_operations kvm_vcpu_fops = {
	.release        = kvm_vcpu_release,
	.unlocked_ioctl = kvm_vcpu_ioctl,
	.mmap           = kvm_vcpu_mmap,
	.llseek		= noop_llseek,
	KVM_COMPAT(kvm_vcpu_compat_ioctl),
};

/*
 * Allocates an inode for the vcpu.
 */
static int create_vcpu_fd(struct kvm_vcpu *vcpu)
{
	char name[8 + 1 + ITOA_MAX_LEN + 1];

	snprintf(name, sizeof(name), "kvm-vcpu:%d", vcpu->vcpu_id);
	return anon_inode_getfd(name, &kvm_vcpu_fops, vcpu, O_RDWR | O_CLOEXEC);
}

static void kvm_create_vcpu_debugfs(struct kvm_vcpu *vcpu)
{
#ifdef __KVM_HAVE_ARCH_VCPU_DEBUGFS
	char dir_name[ITOA_MAX_LEN * 2];

	if (!debugfs_initialized())
		return;

	snprintf(dir_name, sizeof(dir_name), "vcpu%d", vcpu->vcpu_id);
	vcpu->debugfs_dentry = debugfs_create_dir(dir_name,
						  vcpu->kvm->debugfs_dentry);

	kvm_arch_create_vcpu_debugfs(vcpu);
#endif
}

/*
 * Creates some virtual cpus.  Good luck creating more than one.
 */
static int kvm_vm_ioctl_create_vcpu(struct kvm *kvm, u32 id)
{
	int r;
	struct kvm_vcpu *vcpu;

	if (id >= KVM_MAX_VCPU_ID)
		return -EINVAL;

	mutex_lock(&kvm->lock);
	if (kvm->created_vcpus == KVM_MAX_VCPUS) {
		mutex_unlock(&kvm->lock);
		return -EINVAL;
	}

	kvm->created_vcpus++;
	mutex_unlock(&kvm->lock);

	vcpu = kvm_arch_vcpu_create(kvm, id);
	if (IS_ERR(vcpu)) {
		r = PTR_ERR(vcpu);
		goto vcpu_decrement;
	}

	preempt_notifier_init(&vcpu->preempt_notifier, &kvm_preempt_ops);

	r = kvm_arch_vcpu_setup(vcpu);
	if (r)
		goto vcpu_destroy;

	kvm_create_vcpu_debugfs(vcpu);

	mutex_lock(&kvm->lock);
	if (kvm_get_vcpu_by_id(kvm, id)) {
		r = -EEXIST;
		goto unlock_vcpu_destroy;
	}

	BUG_ON(kvm->vcpus[atomic_read(&kvm->online_vcpus)]);

	/* Now it's all set up, let userspace reach it */
	kvm_get_kvm(kvm);
	r = create_vcpu_fd(vcpu);
	if (r < 0) {
		kvm_put_kvm(kvm);
		goto unlock_vcpu_destroy;
	}

	kvm->vcpus[atomic_read(&kvm->online_vcpus)] = vcpu;

	/*
	 * Pairs with smp_rmb() in kvm_get_vcpu.  Write kvm->vcpus
	 * before kvm->online_vcpu's incremented value.
	 */
	smp_wmb();
	atomic_inc(&kvm->online_vcpus);

	mutex_unlock(&kvm->lock);
	kvm_arch_vcpu_postcreate(vcpu);
	return r;

unlock_vcpu_destroy:
	mutex_unlock(&kvm->lock);
	debugfs_remove_recursive(vcpu->debugfs_dentry);
vcpu_destroy:
	kvm_arch_vcpu_destroy(vcpu);
vcpu_decrement:
	mutex_lock(&kvm->lock);
	kvm->created_vcpus--;
	mutex_unlock(&kvm->lock);
	return r;
}

static int kvm_vcpu_ioctl_set_sigmask(struct kvm_vcpu *vcpu, sigset_t *sigset)
{
	if (sigset) {
		sigdelsetmask(sigset, sigmask(SIGKILL)|sigmask(SIGSTOP));
		vcpu->sigset_active = 1;
		vcpu->sigset = *sigset;
	} else
		vcpu->sigset_active = 0;
	return 0;
}

static long kvm_vcpu_ioctl(struct file *filp,
			   unsigned int ioctl, unsigned long arg)
{
	struct kvm_vcpu *vcpu = filp->private_data;
	void __user *argp = (void __user *)arg;
	int r;
	struct kvm_fpu *fpu = NULL;
	struct kvm_sregs *kvm_sregs = NULL;

	if (vcpu->kvm->mm != current->mm)
		return -EIO;

	if (unlikely(_IOC_TYPE(ioctl) != KVMIO))
		return -EINVAL;

	/*
	 * Some architectures have vcpu ioctls that are asynchronous to vcpu
	 * execution; mutex_lock() would break them.
	 */
	r = kvm_arch_vcpu_async_ioctl(filp, ioctl, arg);
	if (r != -ENOIOCTLCMD)
		return r;

	if (mutex_lock_killable(&vcpu->mutex))
		return -EINTR;
	switch (ioctl) {
	case KVM_RUN: {
		struct pid *oldpid;
		r = -EINVAL;
		if (arg)
			goto out;
		oldpid = rcu_access_pointer(vcpu->pid);
		if (unlikely(oldpid != task_pid(current))) {
			/* The thread running this VCPU changed. */
			struct pid *newpid;

			r = kvm_arch_vcpu_run_pid_change(vcpu);
			if (r)
				break;

			newpid = get_task_pid(current, PIDTYPE_PID);
			rcu_assign_pointer(vcpu->pid, newpid);
			if (oldpid)
				synchronize_rcu();
			put_pid(oldpid);
		}
		r = kvm_arch_vcpu_ioctl_run(vcpu, vcpu->run);
		trace_kvm_userspace_exit(vcpu->run->exit_reason, r);
		break;
	}
	case KVM_GET_REGS: {
		struct kvm_regs *kvm_regs;

		r = -ENOMEM;
		kvm_regs = kzalloc(sizeof(struct kvm_regs), GFP_KERNEL_ACCOUNT);
		if (!kvm_regs)
			goto out;
		r = kvm_arch_vcpu_ioctl_get_regs(vcpu, kvm_regs);
		if (r)
			goto out_free1;
		r = -EFAULT;
		if (copy_to_user(argp, kvm_regs, sizeof(struct kvm_regs)))
			goto out_free1;
		r = 0;
out_free1:
		kfree(kvm_regs);
		break;
	}
	case KVM_SET_REGS: {
		struct kvm_regs *kvm_regs;

		r = -ENOMEM;
		kvm_regs = memdup_user(argp, sizeof(*kvm_regs));
		if (IS_ERR(kvm_regs)) {
			r = PTR_ERR(kvm_regs);
			goto out;
		}
		r = kvm_arch_vcpu_ioctl_set_regs(vcpu, kvm_regs);
		kfree(kvm_regs);
		break;
	}
	case KVM_GET_SREGS: {
		kvm_sregs = kzalloc(sizeof(struct kvm_sregs),
				    GFP_KERNEL_ACCOUNT);
		r = -ENOMEM;
		if (!kvm_sregs)
			goto out;
		r = kvm_arch_vcpu_ioctl_get_sregs(vcpu, kvm_sregs);
		if (r)
			goto out;
		r = -EFAULT;
		if (copy_to_user(argp, kvm_sregs, sizeof(struct kvm_sregs)))
			goto out;
		r = 0;
		break;
	}
	case KVM_SET_SREGS: {
		kvm_sregs = memdup_user(argp, sizeof(*kvm_sregs));
		if (IS_ERR(kvm_sregs)) {
			r = PTR_ERR(kvm_sregs);
			kvm_sregs = NULL;
			goto out;
		}
		r = kvm_arch_vcpu_ioctl_set_sregs(vcpu, kvm_sregs);
		break;
	}
	case KVM_GET_MP_STATE: {
		struct kvm_mp_state mp_state;

		r = kvm_arch_vcpu_ioctl_get_mpstate(vcpu, &mp_state);
		if (r)
			goto out;
		r = -EFAULT;
		if (copy_to_user(argp, &mp_state, sizeof(mp_state)))
			goto out;
		r = 0;
		break;
	}
	case KVM_SET_MP_STATE: {
		struct kvm_mp_state mp_state;

		r = -EFAULT;
		if (copy_from_user(&mp_state, argp, sizeof(mp_state)))
			goto out;
		r = kvm_arch_vcpu_ioctl_set_mpstate(vcpu, &mp_state);
		break;
	}
	case KVM_TRANSLATE: {
		struct kvm_translation tr;

		r = -EFAULT;
		if (copy_from_user(&tr, argp, sizeof(tr)))
			goto out;
		r = kvm_arch_vcpu_ioctl_translate(vcpu, &tr);
		if (r)
			goto out;
		r = -EFAULT;
		if (copy_to_user(argp, &tr, sizeof(tr)))
			goto out;
		r = 0;
		break;
	}
	case KVM_SET_GUEST_DEBUG: {
		struct kvm_guest_debug dbg;

		r = -EFAULT;
		if (copy_from_user(&dbg, argp, sizeof(dbg)))
			goto out;
		r = kvm_arch_vcpu_ioctl_set_guest_debug(vcpu, &dbg);
		break;
	}
	case KVM_SET_SIGNAL_MASK: {
		struct kvm_signal_mask __user *sigmask_arg = argp;
		struct kvm_signal_mask kvm_sigmask;
		sigset_t sigset, *p;

		p = NULL;
		if (argp) {
			r = -EFAULT;
			if (copy_from_user(&kvm_sigmask, argp,
					   sizeof(kvm_sigmask)))
				goto out;
			r = -EINVAL;
			if (kvm_sigmask.len != sizeof(sigset))
				goto out;
			r = -EFAULT;
			if (copy_from_user(&sigset, sigmask_arg->sigset,
					   sizeof(sigset)))
				goto out;
			p = &sigset;
		}
		r = kvm_vcpu_ioctl_set_sigmask(vcpu, p);
		break;
	}
	case KVM_GET_FPU: {
		fpu = kzalloc(sizeof(struct kvm_fpu), GFP_KERNEL_ACCOUNT);
		r = -ENOMEM;
		if (!fpu)
			goto out;
		r = kvm_arch_vcpu_ioctl_get_fpu(vcpu, fpu);
		if (r)
			goto out;
		r = -EFAULT;
		if (copy_to_user(argp, fpu, sizeof(struct kvm_fpu)))
			goto out;
		r = 0;
		break;
	}
	case KVM_SET_FPU: {
		fpu = memdup_user(argp, sizeof(*fpu));
		if (IS_ERR(fpu)) {
			r = PTR_ERR(fpu);
			fpu = NULL;
			goto out;
		}
		r = kvm_arch_vcpu_ioctl_set_fpu(vcpu, fpu);
		break;
	}
	default:
		r = kvm_arch_vcpu_ioctl(filp, ioctl, arg);
	}
out:
	mutex_unlock(&vcpu->mutex);
	kfree(fpu);
	kfree(kvm_sregs);
	return r;
}

#ifdef CONFIG_KVM_COMPAT
static long kvm_vcpu_compat_ioctl(struct file *filp,
				  unsigned int ioctl, unsigned long arg)
{
	struct kvm_vcpu *vcpu = filp->private_data;
	void __user *argp = compat_ptr(arg);
	int r;

	if (vcpu->kvm->mm != current->mm)
		return -EIO;

	switch (ioctl) {
	case KVM_SET_SIGNAL_MASK: {
		struct kvm_signal_mask __user *sigmask_arg = argp;
		struct kvm_signal_mask kvm_sigmask;
		sigset_t sigset;

		if (argp) {
			r = -EFAULT;
			if (copy_from_user(&kvm_sigmask, argp,
					   sizeof(kvm_sigmask)))
				goto out;
			r = -EINVAL;
			if (kvm_sigmask.len != sizeof(compat_sigset_t))
				goto out;
			r = -EFAULT;
			if (get_compat_sigset(&sigset, (void *)sigmask_arg->sigset))
				goto out;
			r = kvm_vcpu_ioctl_set_sigmask(vcpu, &sigset);
		} else
			r = kvm_vcpu_ioctl_set_sigmask(vcpu, NULL);
		break;
	}
	default:
		r = kvm_vcpu_ioctl(filp, ioctl, arg);
	}

out:
	return r;
}
#endif

static int kvm_device_mmap(struct file *filp, struct vm_area_struct *vma)
{
	struct kvm_device *dev = filp->private_data;

	if (dev->ops->mmap)
		return dev->ops->mmap(dev, vma);

	return -ENODEV;
}

static int kvm_device_ioctl_attr(struct kvm_device *dev,
				 int (*accessor)(struct kvm_device *dev,
						 struct kvm_device_attr *attr),
				 unsigned long arg)
{
	struct kvm_device_attr attr;

	if (!accessor)
		return -EPERM;

	if (copy_from_user(&attr, (void __user *)arg, sizeof(attr)))
		return -EFAULT;

	return accessor(dev, &attr);
}

static long kvm_device_ioctl(struct file *filp, unsigned int ioctl,
			     unsigned long arg)
{
	struct kvm_device *dev = filp->private_data;

	if (dev->kvm->mm != current->mm)
		return -EIO;

	switch (ioctl) {
	case KVM_SET_DEVICE_ATTR:
		return kvm_device_ioctl_attr(dev, dev->ops->set_attr, arg);
	case KVM_GET_DEVICE_ATTR:
		return kvm_device_ioctl_attr(dev, dev->ops->get_attr, arg);
	case KVM_HAS_DEVICE_ATTR:
		return kvm_device_ioctl_attr(dev, dev->ops->has_attr, arg);
	default:
		if (dev->ops->ioctl)
			return dev->ops->ioctl(dev, ioctl, arg);

		return -ENOTTY;
	}
}

static int kvm_device_release(struct inode *inode, struct file *filp)
{
	struct kvm_device *dev = filp->private_data;
	struct kvm *kvm = dev->kvm;

	if (dev->ops->release) {
		mutex_lock(&kvm->lock);
		list_del(&dev->vm_node);
		dev->ops->release(dev);
		mutex_unlock(&kvm->lock);
	}

	kvm_put_kvm(kvm);
	return 0;
}

static const struct file_operations kvm_device_fops = {
	.unlocked_ioctl = kvm_device_ioctl,
	.release = kvm_device_release,
	KVM_COMPAT(kvm_device_ioctl),
	.mmap = kvm_device_mmap,
};

struct kvm_device *kvm_device_from_filp(struct file *filp)
{
	if (filp->f_op != &kvm_device_fops)
		return NULL;

	return filp->private_data;
}

static struct kvm_device_ops *kvm_device_ops_table[KVM_DEV_TYPE_MAX] = {
#ifdef CONFIG_KVM_MPIC
	[KVM_DEV_TYPE_FSL_MPIC_20]	= &kvm_mpic_ops,
	[KVM_DEV_TYPE_FSL_MPIC_42]	= &kvm_mpic_ops,
#endif
};

int kvm_register_device_ops(struct kvm_device_ops *ops, u32 type)
{
	if (type >= ARRAY_SIZE(kvm_device_ops_table))
		return -ENOSPC;

	if (kvm_device_ops_table[type] != NULL)
		return -EEXIST;

	kvm_device_ops_table[type] = ops;
	return 0;
}

void kvm_unregister_device_ops(u32 type)
{
	if (kvm_device_ops_table[type] != NULL)
		kvm_device_ops_table[type] = NULL;
}

static int kvm_ioctl_create_device(struct kvm *kvm,
				   struct kvm_create_device *cd)
{
	struct kvm_device_ops *ops = NULL;
	struct kvm_device *dev;
	bool test = cd->flags & KVM_CREATE_DEVICE_TEST;
	int type;
	int ret;

	if (cd->type >= ARRAY_SIZE(kvm_device_ops_table))
		return -ENODEV;

	type = array_index_nospec(cd->type, ARRAY_SIZE(kvm_device_ops_table));
	ops = kvm_device_ops_table[type];
	if (ops == NULL)
		return -ENODEV;

	if (test)
		return 0;

	dev = kzalloc(sizeof(*dev), GFP_KERNEL_ACCOUNT);
	if (!dev)
		return -ENOMEM;

	dev->ops = ops;
	dev->kvm = kvm;

	mutex_lock(&kvm->lock);
	ret = ops->create(dev, type);
	if (ret < 0) {
		mutex_unlock(&kvm->lock);
		kfree(dev);
		return ret;
	}
	list_add(&dev->vm_node, &kvm->devices);
	mutex_unlock(&kvm->lock);

	if (ops->init)
		ops->init(dev);

	kvm_get_kvm(kvm);
	ret = anon_inode_getfd(ops->name, &kvm_device_fops, dev, O_RDWR | O_CLOEXEC);
	if (ret < 0) {
		kvm_put_kvm(kvm);
		mutex_lock(&kvm->lock);
		list_del(&dev->vm_node);
		mutex_unlock(&kvm->lock);
		ops->destroy(dev);
		return ret;
	}

	cd->fd = ret;
	return 0;
}

static long kvm_vm_ioctl_check_extension_generic(struct kvm *kvm, long arg)
{
	switch (arg) {
	case KVM_CAP_USER_MEMORY:
	case KVM_CAP_DESTROY_MEMORY_REGION_WORKS:
	case KVM_CAP_JOIN_MEMORY_REGIONS_WORKS:
	case KVM_CAP_INTERNAL_ERROR_DATA:
#ifdef CONFIG_HAVE_KVM_MSI
	case KVM_CAP_SIGNAL_MSI:
#endif
#ifdef CONFIG_HAVE_KVM_IRQFD
	case KVM_CAP_IRQFD:
	case KVM_CAP_IRQFD_RESAMPLE:
#endif
	case KVM_CAP_IOEVENTFD_ANY_LENGTH:
	case KVM_CAP_CHECK_EXTENSION_VM:
	case KVM_CAP_ENABLE_CAP_VM:
#ifdef CONFIG_KVM_GENERIC_DIRTYLOG_READ_PROTECT
	case KVM_CAP_MANUAL_DIRTY_LOG_PROTECT2:
#endif
		return 1;
#ifdef CONFIG_KVM_MMIO
	case KVM_CAP_COALESCED_MMIO:
		return KVM_COALESCED_MMIO_PAGE_OFFSET;
	case KVM_CAP_COALESCED_PIO:
		return 1;
#endif
#ifdef CONFIG_HAVE_KVM_IRQ_ROUTING
	case KVM_CAP_IRQ_ROUTING:
		return KVM_MAX_IRQ_ROUTES;
#endif
#if KVM_ADDRESS_SPACE_NUM > 1
	case KVM_CAP_MULTI_ADDRESS_SPACE:
		return KVM_ADDRESS_SPACE_NUM;
#endif
	case KVM_CAP_NR_MEMSLOTS:
		return KVM_USER_MEM_SLOTS;
	default:
		break;
	}
	return kvm_vm_ioctl_check_extension(kvm, arg);
}

int __attribute__((weak)) kvm_vm_ioctl_enable_cap(struct kvm *kvm,
						  struct kvm_enable_cap *cap)
{
	return -EINVAL;
}

static int kvm_vm_ioctl_enable_cap_generic(struct kvm *kvm,
					   struct kvm_enable_cap *cap)
{
	switch (cap->cap) {
#ifdef CONFIG_KVM_GENERIC_DIRTYLOG_READ_PROTECT
	case KVM_CAP_MANUAL_DIRTY_LOG_PROTECT2:
		if (cap->flags || (cap->args[0] & ~1))
			return -EINVAL;
		kvm->manual_dirty_log_protect = cap->args[0];
		return 0;
#endif
	default:
		return kvm_vm_ioctl_enable_cap(kvm, cap);
	}
}

static long kvm_vm_ioctl(struct file *filp,
			   unsigned int ioctl, unsigned long arg)
{
	struct kvm *kvm = filp->private_data;
	void __user *argp = (void __user *)arg;
	int r;

	if (kvm->mm != current->mm)
		return -EIO;
	switch (ioctl) {
	case KVM_CREATE_VCPU:
		r = kvm_vm_ioctl_create_vcpu(kvm, arg);
		break;
	case KVM_ENABLE_CAP: {
		struct kvm_enable_cap cap;

		r = -EFAULT;
		if (copy_from_user(&cap, argp, sizeof(cap)))
			goto out;
		r = kvm_vm_ioctl_enable_cap_generic(kvm, &cap);
		break;
	}
	case KVM_SET_USER_MEMORY_REGION: {
		struct kvm_userspace_memory_region kvm_userspace_mem;

		r = -EFAULT;
		if (copy_from_user(&kvm_userspace_mem, argp,
						sizeof(kvm_userspace_mem)))
			goto out;

		r = kvm_vm_ioctl_set_memory_region(kvm, &kvm_userspace_mem);
		break;
	}
	case KVM_GET_DIRTY_LOG: {
		struct kvm_dirty_log log;

		r = -EFAULT;
		if (copy_from_user(&log, argp, sizeof(log)))
			goto out;
		r = kvm_vm_ioctl_get_dirty_log(kvm, &log);
		break;
	}
#ifdef CONFIG_KVM_GENERIC_DIRTYLOG_READ_PROTECT
	case KVM_CLEAR_DIRTY_LOG: {
		struct kvm_clear_dirty_log log;

		r = -EFAULT;
		if (copy_from_user(&log, argp, sizeof(log)))
			goto out;
		r = kvm_vm_ioctl_clear_dirty_log(kvm, &log);
		break;
	}
#endif
#ifdef CONFIG_KVM_MMIO
	case KVM_REGISTER_COALESCED_MMIO: {
		struct kvm_coalesced_mmio_zone zone;

		r = -EFAULT;
		if (copy_from_user(&zone, argp, sizeof(zone)))
			goto out;
		r = kvm_vm_ioctl_register_coalesced_mmio(kvm, &zone);
		break;
	}
	case KVM_UNREGISTER_COALESCED_MMIO: {
		struct kvm_coalesced_mmio_zone zone;

		r = -EFAULT;
		if (copy_from_user(&zone, argp, sizeof(zone)))
			goto out;
		r = kvm_vm_ioctl_unregister_coalesced_mmio(kvm, &zone);
		break;
	}
#endif
	case KVM_IRQFD: {
		struct kvm_irqfd data;

		r = -EFAULT;
		if (copy_from_user(&data, argp, sizeof(data)))
			goto out;
		r = kvm_irqfd(kvm, &data);
		break;
	}
	case KVM_IOEVENTFD: {
		struct kvm_ioeventfd data;

		r = -EFAULT;
		if (copy_from_user(&data, argp, sizeof(data)))
			goto out;
		r = kvm_ioeventfd(kvm, &data);
		break;
	}
#ifdef CONFIG_HAVE_KVM_MSI
	case KVM_SIGNAL_MSI: {
		struct kvm_msi msi;

		r = -EFAULT;
		if (copy_from_user(&msi, argp, sizeof(msi)))
			goto out;
		r = kvm_send_userspace_msi(kvm, &msi);
		break;
	}
#endif
#ifdef __KVM_HAVE_IRQ_LINE
	case KVM_IRQ_LINE_STATUS:
	case KVM_IRQ_LINE: {
		struct kvm_irq_level irq_event;

		r = -EFAULT;
		if (copy_from_user(&irq_event, argp, sizeof(irq_event)))
			goto out;

		r = kvm_vm_ioctl_irq_line(kvm, &irq_event,
					ioctl == KVM_IRQ_LINE_STATUS);
		if (r)
			goto out;

		r = -EFAULT;
		if (ioctl == KVM_IRQ_LINE_STATUS) {
			if (copy_to_user(argp, &irq_event, sizeof(irq_event)))
				goto out;
		}

		r = 0;
		break;
	}
#endif
#ifdef CONFIG_HAVE_KVM_IRQ_ROUTING
	case KVM_SET_GSI_ROUTING: {
		struct kvm_irq_routing routing;
		struct kvm_irq_routing __user *urouting;
		struct kvm_irq_routing_entry *entries = NULL;

		r = -EFAULT;
		if (copy_from_user(&routing, argp, sizeof(routing)))
			goto out;
		r = -EINVAL;
		if (!kvm_arch_can_set_irq_routing(kvm))
			goto out;
		if (routing.nr > KVM_MAX_IRQ_ROUTES)
			goto out;
		if (routing.flags)
			goto out;
		if (routing.nr) {
			r = -ENOMEM;
			entries = vmalloc(array_size(sizeof(*entries),
						     routing.nr));
			if (!entries)
				goto out;
			r = -EFAULT;
			urouting = argp;
			if (copy_from_user(entries, urouting->entries,
					   routing.nr * sizeof(*entries)))
				goto out_free_irq_routing;
		}
		r = kvm_set_irq_routing(kvm, entries, routing.nr,
					routing.flags);
out_free_irq_routing:
		vfree(entries);
		break;
	}
#endif /* CONFIG_HAVE_KVM_IRQ_ROUTING */
	case KVM_CREATE_DEVICE: {
		struct kvm_create_device cd;

		r = -EFAULT;
		if (copy_from_user(&cd, argp, sizeof(cd)))
			goto out;

		r = kvm_ioctl_create_device(kvm, &cd);
		if (r)
			goto out;

		r = -EFAULT;
		if (copy_to_user(argp, &cd, sizeof(cd)))
			goto out;

		r = 0;
		break;
	}
	case KVM_CHECK_EXTENSION:
		r = kvm_vm_ioctl_check_extension_generic(kvm, arg);
		break;
	default:
		r = kvm_arch_vm_ioctl(filp, ioctl, arg);
	}
out:
	return r;
}

#ifdef CONFIG_KVM_COMPAT
struct compat_kvm_dirty_log {
	__u32 slot;
	__u32 padding1;
	union {
		compat_uptr_t dirty_bitmap; /* one bit per page */
		__u64 padding2;
	};
};

static long kvm_vm_compat_ioctl(struct file *filp,
			   unsigned int ioctl, unsigned long arg)
{
	struct kvm *kvm = filp->private_data;
	int r;

	if (kvm->mm != current->mm)
		return -EIO;
	switch (ioctl) {
	case KVM_GET_DIRTY_LOG: {
		struct compat_kvm_dirty_log compat_log;
		struct kvm_dirty_log log;

		if (copy_from_user(&compat_log, (void __user *)arg,
				   sizeof(compat_log)))
			return -EFAULT;
		log.slot	 = compat_log.slot;
		log.padding1	 = compat_log.padding1;
		log.padding2	 = compat_log.padding2;
		log.dirty_bitmap = compat_ptr(compat_log.dirty_bitmap);

		r = kvm_vm_ioctl_get_dirty_log(kvm, &log);
		break;
	}
	default:
		r = kvm_vm_ioctl(filp, ioctl, arg);
	}
	return r;
}
#endif

static struct file_operations kvm_vm_fops = {
	.release        = kvm_vm_release,
	.unlocked_ioctl = kvm_vm_ioctl,
	.llseek		= noop_llseek,
	KVM_COMPAT(kvm_vm_compat_ioctl),
};

static int kvm_dev_ioctl_create_vm(unsigned long type)
{
	int r;
	struct kvm *kvm;
	struct file *file;

	kvm = kvm_create_vm(type);
	if (IS_ERR(kvm))
		return PTR_ERR(kvm);
#ifdef CONFIG_KVM_MMIO
	r = kvm_coalesced_mmio_init(kvm);
	if (r < 0)
		goto put_kvm;
#endif
	r = get_unused_fd_flags(O_CLOEXEC);
	if (r < 0)
		goto put_kvm;

	file = anon_inode_getfile("kvm-vm", &kvm_vm_fops, kvm, O_RDWR);
	if (IS_ERR(file)) {
		put_unused_fd(r);
		r = PTR_ERR(file);
		goto put_kvm;
	}

	/*
	 * Don't call kvm_put_kvm anymore at this point; file->f_op is
	 * already set, with ->release() being kvm_vm_release().  In error
	 * cases it will be called by the final fput(file) and will take
	 * care of doing kvm_put_kvm(kvm).
	 */
	if (kvm_create_vm_debugfs(kvm, r) < 0) {
		put_unused_fd(r);
		fput(file);
		return -ENOMEM;
	}
	kvm_uevent_notify_change(KVM_EVENT_CREATE_VM, kvm);

	fd_install(r, file);
	return r;

put_kvm:
	kvm_put_kvm(kvm);
	return r;
}

static long kvm_dev_ioctl(struct file *filp,
			  unsigned int ioctl, unsigned long arg)
{
	long r = -EINVAL;

	switch (ioctl) {
	case KVM_GET_API_VERSION:
		if (arg)
			goto out;
		r = KVM_API_VERSION;
		break;
	case KVM_CREATE_VM:
		r = kvm_dev_ioctl_create_vm(arg);
		break;
	case KVM_CHECK_EXTENSION:
		r = kvm_vm_ioctl_check_extension_generic(NULL, arg);
		break;
	case KVM_GET_VCPU_MMAP_SIZE:
		if (arg)
			goto out;
		r = PAGE_SIZE;     /* struct kvm_run */
#ifdef CONFIG_X86
		r += PAGE_SIZE;    /* pio data page */
#endif
#ifdef CONFIG_KVM_MMIO
		r += PAGE_SIZE;    /* coalesced mmio ring page */
#endif
		break;
	case KVM_TRACE_ENABLE:
	case KVM_TRACE_PAUSE:
	case KVM_TRACE_DISABLE:
		r = -EOPNOTSUPP;
		break;
	default:
		return kvm_arch_dev_ioctl(filp, ioctl, arg);
	}
out:
	return r;
}

static struct file_operations kvm_chardev_ops = {
	.unlocked_ioctl = kvm_dev_ioctl,
	.llseek		= noop_llseek,
	KVM_COMPAT(kvm_dev_ioctl),
};

static struct miscdevice kvm_dev = {
	KVM_MINOR,
	"kvm",
	&kvm_chardev_ops,
};

static void hardware_enable_nolock(void *junk)
{
	int cpu = raw_smp_processor_id();
	int r;

	if (cpumask_test_cpu(cpu, cpus_hardware_enabled))
		return;

	cpumask_set_cpu(cpu, cpus_hardware_enabled);

	r = kvm_arch_hardware_enable();

	if (r) {
		cpumask_clear_cpu(cpu, cpus_hardware_enabled);
		atomic_inc(&hardware_enable_failed);
		pr_info("kvm: enabling virtualization on CPU%d failed\n", cpu);
	}
}

static int kvm_starting_cpu(unsigned int cpu)
{
	raw_spin_lock(&kvm_count_lock);
	if (kvm_usage_count)
		hardware_enable_nolock(NULL);
	raw_spin_unlock(&kvm_count_lock);
	return 0;
}

static void hardware_disable_nolock(void *junk)
{
	int cpu = raw_smp_processor_id();

	if (!cpumask_test_cpu(cpu, cpus_hardware_enabled))
		return;
	cpumask_clear_cpu(cpu, cpus_hardware_enabled);
	kvm_arch_hardware_disable();
}

static int kvm_dying_cpu(unsigned int cpu)
{
	raw_spin_lock(&kvm_count_lock);
	if (kvm_usage_count)
		hardware_disable_nolock(NULL);
	raw_spin_unlock(&kvm_count_lock);
	return 0;
}

static void hardware_disable_all_nolock(void)
{
	BUG_ON(!kvm_usage_count);

	kvm_usage_count--;
	if (!kvm_usage_count)
		on_each_cpu(hardware_disable_nolock, NULL, 1);
}

static void hardware_disable_all(void)
{
	raw_spin_lock(&kvm_count_lock);
	hardware_disable_all_nolock();
	raw_spin_unlock(&kvm_count_lock);
}

static int hardware_enable_all(void)
{
	int r = 0;

	raw_spin_lock(&kvm_count_lock);

	kvm_usage_count++;
	if (kvm_usage_count == 1) {
		atomic_set(&hardware_enable_failed, 0);
		on_each_cpu(hardware_enable_nolock, NULL, 1);

		if (atomic_read(&hardware_enable_failed)) {
			hardware_disable_all_nolock();
			r = -EBUSY;
		}
	}

	raw_spin_unlock(&kvm_count_lock);

	return r;
}

static int kvm_reboot(struct notifier_block *notifier, unsigned long val,
		      void *v)
{
	/*
	 * Some (well, at least mine) BIOSes hang on reboot if
	 * in vmx root mode.
	 *
	 * And Intel TXT required VMX off for all cpu when system shutdown.
	 */
	pr_info("kvm: exiting hardware virtualization\n");
	kvm_rebooting = true;
	on_each_cpu(hardware_disable_nolock, NULL, 1);
	return NOTIFY_OK;
}

static struct notifier_block kvm_reboot_notifier = {
	.notifier_call = kvm_reboot,
	.priority = 0,
};

static void kvm_io_bus_destroy(struct kvm_io_bus *bus)
{
	int i;

	for (i = 0; i < bus->dev_count; i++) {
		struct kvm_io_device *pos = bus->range[i].dev;

		kvm_iodevice_destructor(pos);
	}
	kfree(bus);
}

static inline int kvm_io_bus_cmp(const struct kvm_io_range *r1,
				 const struct kvm_io_range *r2)
{
	gpa_t addr1 = r1->addr;
	gpa_t addr2 = r2->addr;

	if (addr1 < addr2)
		return -1;

	/* If r2->len == 0, match the exact address.  If r2->len != 0,
	 * accept any overlapping write.  Any order is acceptable for
	 * overlapping ranges, because kvm_io_bus_get_first_dev ensures
	 * we process all of them.
	 */
	if (r2->len) {
		addr1 += r1->len;
		addr2 += r2->len;
	}

	if (addr1 > addr2)
		return 1;

	return 0;
}

static int kvm_io_bus_sort_cmp(const void *p1, const void *p2)
{
	return kvm_io_bus_cmp(p1, p2);
}

static int kvm_io_bus_get_first_dev(struct kvm_io_bus *bus,
			     gpa_t addr, int len)
{
	struct kvm_io_range *range, key;
	int off;

	key = (struct kvm_io_range) {
		.addr = addr,
		.len = len,
	};

	range = bsearch(&key, bus->range, bus->dev_count,
			sizeof(struct kvm_io_range), kvm_io_bus_sort_cmp);
	if (range == NULL)
		return -ENOENT;

	off = range - bus->range;

	while (off > 0 && kvm_io_bus_cmp(&key, &bus->range[off-1]) == 0)
		off--;

	return off;
}

static int __kvm_io_bus_write(struct kvm_vcpu *vcpu, struct kvm_io_bus *bus,
			      struct kvm_io_range *range, const void *val)
{
	int idx;

	idx = kvm_io_bus_get_first_dev(bus, range->addr, range->len);
	if (idx < 0)
		return -EOPNOTSUPP;

	while (idx < bus->dev_count &&
		kvm_io_bus_cmp(range, &bus->range[idx]) == 0) {
		if (!kvm_iodevice_write(vcpu, bus->range[idx].dev, range->addr,
					range->len, val))
			return idx;
		idx++;
	}

	return -EOPNOTSUPP;
}

/* kvm_io_bus_write - called under kvm->slots_lock */
int kvm_io_bus_write(struct kvm_vcpu *vcpu, enum kvm_bus bus_idx, gpa_t addr,
		     int len, const void *val)
{
	struct kvm_io_bus *bus;
	struct kvm_io_range range;
	int r;

	range = (struct kvm_io_range) {
		.addr = addr,
		.len = len,
	};

	bus = srcu_dereference(vcpu->kvm->buses[bus_idx], &vcpu->kvm->srcu);
	if (!bus)
		return -ENOMEM;
	r = __kvm_io_bus_write(vcpu, bus, &range, val);
	return r < 0 ? r : 0;
}
EXPORT_SYMBOL_GPL(kvm_io_bus_write);

/* kvm_io_bus_write_cookie - called under kvm->slots_lock */
int kvm_io_bus_write_cookie(struct kvm_vcpu *vcpu, enum kvm_bus bus_idx,
			    gpa_t addr, int len, const void *val, long cookie)
{
	struct kvm_io_bus *bus;
	struct kvm_io_range range;

	range = (struct kvm_io_range) {
		.addr = addr,
		.len = len,
	};

	bus = srcu_dereference(vcpu->kvm->buses[bus_idx], &vcpu->kvm->srcu);
	if (!bus)
		return -ENOMEM;

	/* First try the device referenced by cookie. */
	if ((cookie >= 0) && (cookie < bus->dev_count) &&
	    (kvm_io_bus_cmp(&range, &bus->range[cookie]) == 0))
		if (!kvm_iodevice_write(vcpu, bus->range[cookie].dev, addr, len,
					val))
			return cookie;

	/*
	 * cookie contained garbage; fall back to search and return the
	 * correct cookie value.
	 */
	return __kvm_io_bus_write(vcpu, bus, &range, val);
}

static int __kvm_io_bus_read(struct kvm_vcpu *vcpu, struct kvm_io_bus *bus,
			     struct kvm_io_range *range, void *val)
{
	int idx;

	idx = kvm_io_bus_get_first_dev(bus, range->addr, range->len);
	if (idx < 0)
		return -EOPNOTSUPP;

	while (idx < bus->dev_count &&
		kvm_io_bus_cmp(range, &bus->range[idx]) == 0) {
		if (!kvm_iodevice_read(vcpu, bus->range[idx].dev, range->addr,
				       range->len, val))
			return idx;
		idx++;
	}

	return -EOPNOTSUPP;
}

/* kvm_io_bus_read - called under kvm->slots_lock */
int kvm_io_bus_read(struct kvm_vcpu *vcpu, enum kvm_bus bus_idx, gpa_t addr,
		    int len, void *val)
{
	struct kvm_io_bus *bus;
	struct kvm_io_range range;
	int r;

	range = (struct kvm_io_range) {
		.addr = addr,
		.len = len,
	};

	bus = srcu_dereference(vcpu->kvm->buses[bus_idx], &vcpu->kvm->srcu);
	if (!bus)
		return -ENOMEM;
	r = __kvm_io_bus_read(vcpu, bus, &range, val);
	return r < 0 ? r : 0;
}

/* Caller must hold slots_lock. */
int kvm_io_bus_register_dev(struct kvm *kvm, enum kvm_bus bus_idx, gpa_t addr,
			    int len, struct kvm_io_device *dev)
{
	int i;
	struct kvm_io_bus *new_bus, *bus;
	struct kvm_io_range range;

	bus = kvm_get_bus(kvm, bus_idx);
	if (!bus)
		return -ENOMEM;

	/* exclude ioeventfd which is limited by maximum fd */
	if (bus->dev_count - bus->ioeventfd_count > NR_IOBUS_DEVS - 1)
		return -ENOSPC;

	new_bus = kmalloc(struct_size(bus, range, bus->dev_count + 1),
			  GFP_KERNEL_ACCOUNT);
	if (!new_bus)
		return -ENOMEM;

	range = (struct kvm_io_range) {
		.addr = addr,
		.len = len,
		.dev = dev,
	};

	for (i = 0; i < bus->dev_count; i++)
		if (kvm_io_bus_cmp(&bus->range[i], &range) > 0)
			break;

	memcpy(new_bus, bus, sizeof(*bus) + i * sizeof(struct kvm_io_range));
	new_bus->dev_count++;
	new_bus->range[i] = range;
	memcpy(new_bus->range + i + 1, bus->range + i,
		(bus->dev_count - i) * sizeof(struct kvm_io_range));
	rcu_assign_pointer(kvm->buses[bus_idx], new_bus);
	synchronize_srcu_expedited(&kvm->srcu);
	kfree(bus);

	return 0;
}

/* Caller must hold slots_lock. */
void kvm_io_bus_unregister_dev(struct kvm *kvm, enum kvm_bus bus_idx,
			       struct kvm_io_device *dev)
{
	int i;
	struct kvm_io_bus *new_bus, *bus;

	bus = kvm_get_bus(kvm, bus_idx);
	if (!bus)
		return;

	for (i = 0; i < bus->dev_count; i++)
		if (bus->range[i].dev == dev) {
			break;
		}

	if (i == bus->dev_count)
		return;

	new_bus = kmalloc(struct_size(bus, range, bus->dev_count - 1),
			  GFP_KERNEL_ACCOUNT);
	if (!new_bus)  {
		pr_err("kvm: failed to shrink bus, removing it completely\n");
		goto broken;
	}

	memcpy(new_bus, bus, sizeof(*bus) + i * sizeof(struct kvm_io_range));
	new_bus->dev_count--;
	memcpy(new_bus->range + i, bus->range + i + 1,
	       (new_bus->dev_count - i) * sizeof(struct kvm_io_range));

broken:
	rcu_assign_pointer(kvm->buses[bus_idx], new_bus);
	synchronize_srcu_expedited(&kvm->srcu);
	kfree(bus);
	return;
}

struct kvm_io_device *kvm_io_bus_get_dev(struct kvm *kvm, enum kvm_bus bus_idx,
					 gpa_t addr)
{
	struct kvm_io_bus *bus;
	int dev_idx, srcu_idx;
	struct kvm_io_device *iodev = NULL;

	srcu_idx = srcu_read_lock(&kvm->srcu);

	bus = srcu_dereference(kvm->buses[bus_idx], &kvm->srcu);
	if (!bus)
		goto out_unlock;

	dev_idx = kvm_io_bus_get_first_dev(bus, addr, 1);
	if (dev_idx < 0)
		goto out_unlock;

	iodev = bus->range[dev_idx].dev;

out_unlock:
	srcu_read_unlock(&kvm->srcu, srcu_idx);

	return iodev;
}
EXPORT_SYMBOL_GPL(kvm_io_bus_get_dev);

static int kvm_debugfs_open(struct inode *inode, struct file *file,
			   int (*get)(void *, u64 *), int (*set)(void *, u64),
			   const char *fmt)
{
	struct kvm_stat_data *stat_data = (struct kvm_stat_data *)
					  inode->i_private;

	/* The debugfs files are a reference to the kvm struct which
	 * is still valid when kvm_destroy_vm is called.
	 * To avoid the race between open and the removal of the debugfs
	 * directory we test against the users count.
	 */
	if (!refcount_inc_not_zero(&stat_data->kvm->users_count))
		return -ENOENT;

	if (simple_attr_open(inode, file, get, set, fmt)) {
		kvm_put_kvm(stat_data->kvm);
		return -ENOMEM;
	}

	return 0;
}

static int kvm_debugfs_release(struct inode *inode, struct file *file)
{
	struct kvm_stat_data *stat_data = (struct kvm_stat_data *)
					  inode->i_private;

	simple_attr_release(inode, file);
	kvm_put_kvm(stat_data->kvm);

	return 0;
}

static int vm_stat_get_per_vm(void *data, u64 *val)
{
	struct kvm_stat_data *stat_data = (struct kvm_stat_data *)data;

	*val = *(ulong *)((void *)stat_data->kvm + stat_data->offset);

	return 0;
}

static int vm_stat_clear_per_vm(void *data, u64 val)
{
	struct kvm_stat_data *stat_data = (struct kvm_stat_data *)data;

	if (val)
		return -EINVAL;

	*(ulong *)((void *)stat_data->kvm + stat_data->offset) = 0;

	return 0;
}

static int vm_stat_get_per_vm_open(struct inode *inode, struct file *file)
{
	__simple_attr_check_format("%llu\n", 0ull);
	return kvm_debugfs_open(inode, file, vm_stat_get_per_vm,
				vm_stat_clear_per_vm, "%llu\n");
}

static const struct file_operations vm_stat_get_per_vm_fops = {
	.owner   = THIS_MODULE,
	.open    = vm_stat_get_per_vm_open,
	.release = kvm_debugfs_release,
	.read    = simple_attr_read,
	.write   = simple_attr_write,
	.llseek  = no_llseek,
};

static int vcpu_stat_get_per_vm(void *data, u64 *val)
{
	int i;
	struct kvm_stat_data *stat_data = (struct kvm_stat_data *)data;
	struct kvm_vcpu *vcpu;

	*val = 0;

	kvm_for_each_vcpu(i, vcpu, stat_data->kvm)
		*val += *(u64 *)((void *)vcpu + stat_data->offset);

	return 0;
}

static int vcpu_stat_clear_per_vm(void *data, u64 val)
{
	int i;
	struct kvm_stat_data *stat_data = (struct kvm_stat_data *)data;
	struct kvm_vcpu *vcpu;

	if (val)
		return -EINVAL;

	kvm_for_each_vcpu(i, vcpu, stat_data->kvm)
		*(u64 *)((void *)vcpu + stat_data->offset) = 0;

	return 0;
}

static int vcpu_stat_get_per_vm_open(struct inode *inode, struct file *file)
{
	__simple_attr_check_format("%llu\n", 0ull);
	return kvm_debugfs_open(inode, file, vcpu_stat_get_per_vm,
				 vcpu_stat_clear_per_vm, "%llu\n");
}

static const struct file_operations vcpu_stat_get_per_vm_fops = {
	.owner   = THIS_MODULE,
	.open    = vcpu_stat_get_per_vm_open,
	.release = kvm_debugfs_release,
	.read    = simple_attr_read,
	.write   = simple_attr_write,
	.llseek  = no_llseek,
};

static const struct file_operations *stat_fops_per_vm[] = {
	[KVM_STAT_VCPU] = &vcpu_stat_get_per_vm_fops,
	[KVM_STAT_VM]   = &vm_stat_get_per_vm_fops,
};

static int vm_stat_get(void *_offset, u64 *val)
{
	unsigned offset = (long)_offset;
	struct kvm *kvm;
	struct kvm_stat_data stat_tmp = {.offset = offset};
	u64 tmp_val;

	*val = 0;
	mutex_lock(&kvm_lock);
	list_for_each_entry(kvm, &vm_list, vm_list) {
		stat_tmp.kvm = kvm;
		vm_stat_get_per_vm((void *)&stat_tmp, &tmp_val);
		*val += tmp_val;
	}
	mutex_unlock(&kvm_lock);
	return 0;
}

static int vm_stat_clear(void *_offset, u64 val)
{
	unsigned offset = (long)_offset;
	struct kvm *kvm;
	struct kvm_stat_data stat_tmp = {.offset = offset};

	if (val)
		return -EINVAL;

	mutex_lock(&kvm_lock);
	list_for_each_entry(kvm, &vm_list, vm_list) {
		stat_tmp.kvm = kvm;
		vm_stat_clear_per_vm((void *)&stat_tmp, 0);
	}
	mutex_unlock(&kvm_lock);

	return 0;
}

DEFINE_SIMPLE_ATTRIBUTE(vm_stat_fops, vm_stat_get, vm_stat_clear, "%llu\n");

static int vcpu_stat_get(void *_offset, u64 *val)
{
	unsigned offset = (long)_offset;
	struct kvm *kvm;
	struct kvm_stat_data stat_tmp = {.offset = offset};
	u64 tmp_val;

	*val = 0;
	mutex_lock(&kvm_lock);
	list_for_each_entry(kvm, &vm_list, vm_list) {
		stat_tmp.kvm = kvm;
		vcpu_stat_get_per_vm((void *)&stat_tmp, &tmp_val);
		*val += tmp_val;
	}
	mutex_unlock(&kvm_lock);
	return 0;
}

static int vcpu_stat_clear(void *_offset, u64 val)
{
	unsigned offset = (long)_offset;
	struct kvm *kvm;
	struct kvm_stat_data stat_tmp = {.offset = offset};

	if (val)
		return -EINVAL;

	mutex_lock(&kvm_lock);
	list_for_each_entry(kvm, &vm_list, vm_list) {
		stat_tmp.kvm = kvm;
		vcpu_stat_clear_per_vm((void *)&stat_tmp, 0);
	}
	mutex_unlock(&kvm_lock);

	return 0;
}

DEFINE_SIMPLE_ATTRIBUTE(vcpu_stat_fops, vcpu_stat_get, vcpu_stat_clear,
			"%llu\n");

static const struct file_operations *stat_fops[] = {
	[KVM_STAT_VCPU] = &vcpu_stat_fops,
	[KVM_STAT_VM]   = &vm_stat_fops,
};

static void kvm_uevent_notify_change(unsigned int type, struct kvm *kvm)
{
	struct kobj_uevent_env *env;
	unsigned long long created, active;

	if (!kvm_dev.this_device || !kvm)
		return;

	mutex_lock(&kvm_lock);
	if (type == KVM_EVENT_CREATE_VM) {
		kvm_createvm_count++;
		kvm_active_vms++;
	} else if (type == KVM_EVENT_DESTROY_VM) {
		kvm_active_vms--;
	}
	created = kvm_createvm_count;
	active = kvm_active_vms;
	mutex_unlock(&kvm_lock);

	env = kzalloc(sizeof(*env), GFP_KERNEL_ACCOUNT);
	if (!env)
		return;

	add_uevent_var(env, "CREATED=%llu", created);
	add_uevent_var(env, "COUNT=%llu", active);

	if (type == KVM_EVENT_CREATE_VM) {
		add_uevent_var(env, "EVENT=create");
		kvm->userspace_pid = task_pid_nr(current);
	} else if (type == KVM_EVENT_DESTROY_VM) {
		add_uevent_var(env, "EVENT=destroy");
	}
	add_uevent_var(env, "PID=%d", kvm->userspace_pid);

	if (!IS_ERR_OR_NULL(kvm->debugfs_dentry)) {
		char *tmp, *p = kmalloc(PATH_MAX, GFP_KERNEL_ACCOUNT);

		if (p) {
			tmp = dentry_path_raw(kvm->debugfs_dentry, p, PATH_MAX);
			if (!IS_ERR(tmp))
				add_uevent_var(env, "STATS_PATH=%s", tmp);
			kfree(p);
		}
	}
	/* no need for checks, since we are adding at most only 5 keys */
	env->envp[env->envp_idx++] = NULL;
	kobject_uevent_env(&kvm_dev.this_device->kobj, KOBJ_CHANGE, env->envp);
	kfree(env);
}

static void kvm_init_debug(void)
{
	struct kvm_stats_debugfs_item *p;

	kvm_debugfs_dir = debugfs_create_dir("kvm", NULL);

	kvm_debugfs_num_entries = 0;
	for (p = debugfs_entries; p->name; ++p, kvm_debugfs_num_entries++) {
		debugfs_create_file(p->name, 0644, kvm_debugfs_dir,
				    (void *)(long)p->offset,
				    stat_fops[p->kind]);
	}
}

static int kvm_suspend(void)
{
	if (kvm_usage_count)
		hardware_disable_nolock(NULL);
	return 0;
}

static void kvm_resume(void)
{
	if (kvm_usage_count) {
#ifdef CONFIG_LOCKDEP
		WARN_ON(lockdep_is_held(&kvm_count_lock));
#endif
		hardware_enable_nolock(NULL);
	}
}

static struct syscore_ops kvm_syscore_ops = {
	.suspend = kvm_suspend,
	.resume = kvm_resume,
};

static inline
struct kvm_vcpu *preempt_notifier_to_vcpu(struct preempt_notifier *pn)
{
	return container_of(pn, struct kvm_vcpu, preempt_notifier);
}

static void kvm_sched_in(struct preempt_notifier *pn, int cpu)
{
	struct kvm_vcpu *vcpu = preempt_notifier_to_vcpu(pn);

<<<<<<< HEAD
	vcpu->preempted = false;
=======
	WRITE_ONCE(vcpu->preempted, false);
>>>>>>> bb831786
	WRITE_ONCE(vcpu->ready, false);

	kvm_arch_sched_in(vcpu, cpu);

	kvm_arch_vcpu_load(vcpu, cpu);
}

static void kvm_sched_out(struct preempt_notifier *pn,
			  struct task_struct *next)
{
	struct kvm_vcpu *vcpu = preempt_notifier_to_vcpu(pn);

	if (current->state == TASK_RUNNING) {
<<<<<<< HEAD
		vcpu->preempted = true;
=======
		WRITE_ONCE(vcpu->preempted, true);
>>>>>>> bb831786
		WRITE_ONCE(vcpu->ready, true);
	}
	kvm_arch_vcpu_put(vcpu);
}

static void check_processor_compat(void *rtn)
{
	*(int *)rtn = kvm_arch_check_processor_compat();
}

int kvm_init(void *opaque, unsigned vcpu_size, unsigned vcpu_align,
		  struct module *module)
{
	int r;
	int cpu;

	r = kvm_arch_init(opaque);
	if (r)
		goto out_fail;

	/*
	 * kvm_arch_init makes sure there's at most one caller
	 * for architectures that support multiple implementations,
	 * like intel and amd on x86.
	 * kvm_arch_init must be called before kvm_irqfd_init to avoid creating
	 * conflicts in case kvm is already setup for another implementation.
	 */
	r = kvm_irqfd_init();
	if (r)
		goto out_irqfd;

	if (!zalloc_cpumask_var(&cpus_hardware_enabled, GFP_KERNEL)) {
		r = -ENOMEM;
		goto out_free_0;
	}

	r = kvm_arch_hardware_setup();
	if (r < 0)
		goto out_free_0a;

	for_each_online_cpu(cpu) {
		smp_call_function_single(cpu, check_processor_compat, &r, 1);
		if (r < 0)
			goto out_free_1;
	}

	r = cpuhp_setup_state_nocalls(CPUHP_AP_KVM_STARTING, "kvm/cpu:starting",
				      kvm_starting_cpu, kvm_dying_cpu);
	if (r)
		goto out_free_2;
	register_reboot_notifier(&kvm_reboot_notifier);

	/* A kmem cache lets us meet the alignment requirements of fx_save. */
	if (!vcpu_align)
		vcpu_align = __alignof__(struct kvm_vcpu);
	kvm_vcpu_cache =
		kmem_cache_create_usercopy("kvm_vcpu", vcpu_size, vcpu_align,
					   SLAB_ACCOUNT,
					   offsetof(struct kvm_vcpu, arch),
					   sizeof_field(struct kvm_vcpu, arch),
					   NULL);
	if (!kvm_vcpu_cache) {
		r = -ENOMEM;
		goto out_free_3;
	}

	r = kvm_async_pf_init();
	if (r)
		goto out_free;

	kvm_chardev_ops.owner = module;
	kvm_vm_fops.owner = module;
	kvm_vcpu_fops.owner = module;

	r = misc_register(&kvm_dev);
	if (r) {
		pr_err("kvm: misc device register failed\n");
		goto out_unreg;
	}

	register_syscore_ops(&kvm_syscore_ops);

	kvm_preempt_ops.sched_in = kvm_sched_in;
	kvm_preempt_ops.sched_out = kvm_sched_out;

	kvm_init_debug();

	r = kvm_vfio_ops_init();
	WARN_ON(r);

	return 0;

out_unreg:
	kvm_async_pf_deinit();
out_free:
	kmem_cache_destroy(kvm_vcpu_cache);
out_free_3:
	unregister_reboot_notifier(&kvm_reboot_notifier);
	cpuhp_remove_state_nocalls(CPUHP_AP_KVM_STARTING);
out_free_2:
out_free_1:
	kvm_arch_hardware_unsetup();
out_free_0a:
	free_cpumask_var(cpus_hardware_enabled);
out_free_0:
	kvm_irqfd_exit();
out_irqfd:
	kvm_arch_exit();
out_fail:
	return r;
}
EXPORT_SYMBOL_GPL(kvm_init);

void kvm_exit(void)
{
	debugfs_remove_recursive(kvm_debugfs_dir);
	misc_deregister(&kvm_dev);
	kmem_cache_destroy(kvm_vcpu_cache);
	kvm_async_pf_deinit();
	unregister_syscore_ops(&kvm_syscore_ops);
	unregister_reboot_notifier(&kvm_reboot_notifier);
	cpuhp_remove_state_nocalls(CPUHP_AP_KVM_STARTING);
	on_each_cpu(hardware_disable_nolock, NULL, 1);
	kvm_arch_hardware_unsetup();
	kvm_arch_exit();
	kvm_irqfd_exit();
	free_cpumask_var(cpus_hardware_enabled);
	kvm_vfio_ops_exit();
}
EXPORT_SYMBOL_GPL(kvm_exit);<|MERGE_RESOLUTION|>--- conflicted
+++ resolved
@@ -4216,11 +4216,7 @@
 {
 	struct kvm_vcpu *vcpu = preempt_notifier_to_vcpu(pn);
 
-<<<<<<< HEAD
-	vcpu->preempted = false;
-=======
 	WRITE_ONCE(vcpu->preempted, false);
->>>>>>> bb831786
 	WRITE_ONCE(vcpu->ready, false);
 
 	kvm_arch_sched_in(vcpu, cpu);
@@ -4234,11 +4230,7 @@
 	struct kvm_vcpu *vcpu = preempt_notifier_to_vcpu(pn);
 
 	if (current->state == TASK_RUNNING) {
-<<<<<<< HEAD
-		vcpu->preempted = true;
-=======
 		WRITE_ONCE(vcpu->preempted, true);
->>>>>>> bb831786
 		WRITE_ONCE(vcpu->ready, true);
 	}
 	kvm_arch_vcpu_put(vcpu);
