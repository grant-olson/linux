--- conflicted
+++ resolved
@@ -108,8 +108,6 @@
 extern u64 native_apic_icr_read(void);
 
 #ifdef CONFIG_X86_X2APIC
-<<<<<<< HEAD
-=======
 /*
  * Make previous memory operations globally visible before
  * sending the IPI through x2apic wrmsr. We need a serializing instruction or
@@ -120,7 +118,6 @@
 	asm volatile("mfence" : : : "memory");
 }
 
->>>>>>> 0221c81b
 static inline void native_apic_msr_write(u32 reg, u32 v)
 {
 	if (reg == APIC_DFR || reg == APIC_ID || reg == APIC_LDR ||
@@ -197,12 +194,9 @@
 {
 	return 0;
 }
-<<<<<<< HEAD
-=======
 
 #define	x2apic	0
 
->>>>>>> 0221c81b
 #endif
 
 extern int get_physical_broadcast(void);
@@ -332,11 +326,7 @@
 	void (*send_IPI_self)(int vector);
 
 	/* wakeup_secondary_cpu */
-<<<<<<< HEAD
-	int (*wakeup_cpu)(int apicid, unsigned long start_eip);
-=======
 	int (*wakeup_secondary_cpu)(int apicid, unsigned long start_eip);
->>>>>>> 0221c81b
 
 	int trampoline_phys_low;
 	int trampoline_phys_high;
@@ -354,10 +344,6 @@
 	u32 (*safe_wait_icr_idle)(void);
 };
 
-<<<<<<< HEAD
-extern struct apic *apic;
-
-=======
 /*
  * Pointer to the local APIC driver in use on this system (there's
  * always just one such driver in use - the kernel decides via an
@@ -373,7 +359,6 @@
 extern int wakeup_secondary_cpu_via_nmi(int apicid, unsigned long start_eip);
 #endif
 
->>>>>>> 0221c81b
 static inline u32 apic_read(u32 reg)
 {
 	return apic->read(reg);
@@ -407,10 +392,7 @@
 
 static inline void ack_APIC_irq(void)
 {
-<<<<<<< HEAD
-=======
 #ifdef CONFIG_X86_LOCAL_APIC
->>>>>>> 0221c81b
 	/*
 	 * ack_APIC_irq() actually gets compiled as a single instruction
 	 * ... yummie.
@@ -418,10 +400,7 @@
 
 	/* Docs say use 0 for future compatibility */
 	apic_write(APIC_EOI, 0);
-<<<<<<< HEAD
-=======
-#endif
->>>>>>> 0221c81b
+#endif
 }
 
 static inline unsigned default_get_apic_id(unsigned long x)
@@ -440,13 +419,7 @@
 #define DEFAULT_TRAMPOLINE_PHYS_LOW		0x467
 #define DEFAULT_TRAMPOLINE_PHYS_HIGH		0x469
 
-<<<<<<< HEAD
-#ifdef CONFIG_X86_32
-extern void es7000_update_apic_to_cluster(void);
-#else
-=======
 #ifdef CONFIG_X86_64
->>>>>>> 0221c81b
 extern struct apic apic_flat;
 extern struct apic apic_physflat;
 extern struct apic apic_x2apic_cluster;
@@ -516,26 +489,19 @@
 	return physid_isset(read_apic_id(), phys_cpu_present_map);
 }
 
-<<<<<<< HEAD
+static inline int default_phys_pkg_id(int cpuid_apic, int index_msb)
+{
+	return cpuid_apic >> index_msb;
+}
+
+extern int default_apicid_to_node(int logical_apicid);
+
+#endif
+
 static inline unsigned int
 default_cpu_mask_to_apicid(const struct cpumask *cpumask)
 {
-	return cpumask_bits(cpumask)[0];
-=======
-static inline int default_phys_pkg_id(int cpuid_apic, int index_msb)
-{
-	return cpuid_apic >> index_msb;
-}
-
-extern int default_apicid_to_node(int logical_apicid);
-
-#endif
-
-static inline unsigned int
-default_cpu_mask_to_apicid(const struct cpumask *cpumask)
-{
 	return cpumask_bits(cpumask)[0] & APIC_ALL_CPUS;
->>>>>>> 0221c81b
 }
 
 static inline unsigned int
@@ -549,18 +515,6 @@
 	return (unsigned int)(mask1 & mask2 & mask3);
 }
 
-<<<<<<< HEAD
-static inline int default_phys_pkg_id(int cpuid_apic, int index_msb)
-{
-	return cpuid_apic >> index_msb;
-}
-
-extern int default_apicid_to_node(int logical_apicid);
-
-#endif
-
-=======
->>>>>>> 0221c81b
 static inline unsigned long default_check_apicid_used(physid_mask_t bitmap, int apicid)
 {
 	return physid_isset(apicid, bitmap);
