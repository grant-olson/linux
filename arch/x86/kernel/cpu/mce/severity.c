// SPDX-License-Identifier: GPL-2.0-only
/*
 * MCE grading rules.
 * Copyright 2008, 2009 Intel Corporation.
 *
 * Author: Andi Kleen
 */
#include <linux/kernel.h>
#include <linux/seq_file.h>
#include <linux/init.h>
#include <linux/debugfs.h>
#include <linux/uaccess.h>

#include <asm/mce.h>
#include <asm/intel-family.h>
#include <asm/traps.h>
#include <asm/insn.h>
#include <asm/insn-eval.h>

#include "internal.h"

/*
 * Grade an mce by severity. In general the most severe ones are processed
 * first. Since there are quite a lot of combinations test the bits in a
 * table-driven way. The rules are simply processed in order, first
 * match wins.
 *
 * Note this is only used for machine check exceptions, the corrected
 * errors use much simpler rules. The exceptions still check for the corrected
 * errors, but only to leave them alone for the CMCI handler (except for
 * panic situations)
 */

enum context { IN_KERNEL = 1, IN_USER = 2, IN_KERNEL_RECOV = 3 };
enum ser { SER_REQUIRED = 1, NO_SER = 2 };
enum exception { EXCP_CONTEXT = 1, NO_EXCP = 2 };

static struct severity {
	u64 mask;
	u64 result;
	unsigned char sev;
	unsigned char mcgmask;
	unsigned char mcgres;
	unsigned char ser;
	unsigned char context;
	unsigned char excp;
	unsigned char covered;
	unsigned char cpu_model;
	unsigned char cpu_minstepping;
	unsigned char bank_lo, bank_hi;
	char *msg;
} severities[] = {
#define MCESEV(s, m, c...) { .sev = MCE_ ## s ## _SEVERITY, .msg = m, ## c }
#define BANK_RANGE(l, h) .bank_lo = l, .bank_hi = h
#define MODEL_STEPPING(m, s) .cpu_model = m, .cpu_minstepping = s
#define  KERNEL		.context = IN_KERNEL
#define  USER		.context = IN_USER
#define  KERNEL_RECOV	.context = IN_KERNEL_RECOV
#define  SER		.ser = SER_REQUIRED
#define  NOSER		.ser = NO_SER
#define  EXCP		.excp = EXCP_CONTEXT
#define  NOEXCP		.excp = NO_EXCP
#define  BITCLR(x)	.mask = x, .result = 0
#define  BITSET(x)	.mask = x, .result = x
#define  MCGMASK(x, y)	.mcgmask = x, .mcgres = y
#define  MASK(x, y)	.mask = x, .result = y
#define MCI_UC_S (MCI_STATUS_UC|MCI_STATUS_S)
#define MCI_UC_AR (MCI_STATUS_UC|MCI_STATUS_AR)
#define MCI_UC_SAR (MCI_STATUS_UC|MCI_STATUS_S|MCI_STATUS_AR)
#define	MCI_ADDR (MCI_STATUS_ADDRV|MCI_STATUS_MISCV)

	MCESEV(
		NO, "Invalid",
		BITCLR(MCI_STATUS_VAL)
		),
	MCESEV(
		NO, "Not enabled",
		EXCP, BITCLR(MCI_STATUS_EN)
		),
	MCESEV(
		PANIC, "Processor context corrupt",
		BITSET(MCI_STATUS_PCC)
		),
	/* When MCIP is not set something is very confused */
	MCESEV(
		PANIC, "MCIP not set in MCA handler",
		EXCP, MCGMASK(MCG_STATUS_MCIP, 0)
		),
	/* Neither return not error IP -- no chance to recover -> PANIC */
	MCESEV(
		PANIC, "Neither restart nor error IP",
		EXCP, MCGMASK(MCG_STATUS_RIPV|MCG_STATUS_EIPV, 0)
		),
	MCESEV(
		PANIC, "In kernel and no restart IP",
		EXCP, KERNEL, MCGMASK(MCG_STATUS_RIPV, 0)
		),
	MCESEV(
		PANIC, "In kernel and no restart IP",
		EXCP, KERNEL_RECOV, MCGMASK(MCG_STATUS_RIPV, 0)
		),
	MCESEV(
		KEEP, "Corrected error",
		NOSER, BITCLR(MCI_STATUS_UC)
		),
	/*
	 * known AO MCACODs reported via MCE or CMC:
	 *
	 * SRAO could be signaled either via a machine check exception or
	 * CMCI with the corresponding bit S 1 or 0. So we don't need to
	 * check bit S for SRAO.
	 */
	MCESEV(
		AO, "Action optional: memory scrubbing error",
		SER, MASK(MCI_UC_AR|MCACOD_SCRUBMSK, MCI_STATUS_UC|MCACOD_SCRUB)
		),
	MCESEV(
		AO, "Action optional: last level cache writeback error",
		SER, MASK(MCI_UC_AR|MCACOD, MCI_STATUS_UC|MCACOD_L3WB)
		),
	/*
	 * Quirk for Skylake/Cascade Lake. Patrol scrubber may be configured
	 * to report uncorrected errors using CMCI with a special signature.
	 * UC=0, MSCOD=0x0010, MCACOD=binary(000X 0000 1100 XXXX) reported
	 * in one of the memory controller banks.
	 * Set severity to "AO" for same action as normal patrol scrub error.
	 */
	MCESEV(
		AO, "Uncorrected Patrol Scrub Error",
		SER, MASK(MCI_STATUS_UC|MCI_ADDR|0xffffeff0, MCI_ADDR|0x001000c0),
		MODEL_STEPPING(INTEL_FAM6_SKYLAKE_X, 4), BANK_RANGE(13, 18)
	),

	/* ignore OVER for UCNA */
	MCESEV(
		UCNA, "Uncorrected no action required",
		SER, MASK(MCI_UC_SAR, MCI_STATUS_UC)
		),
	MCESEV(
		PANIC, "Illegal combination (UCNA with AR=1)",
		SER,
		MASK(MCI_STATUS_OVER|MCI_UC_SAR, MCI_STATUS_UC|MCI_STATUS_AR)
		),
	MCESEV(
		KEEP, "Non signaled machine check",
		SER, BITCLR(MCI_STATUS_S)
		),

	MCESEV(
		PANIC, "Action required with lost events",
		SER, BITSET(MCI_STATUS_OVER|MCI_UC_SAR)
		),

	/* known AR MCACODs: */
#ifdef	CONFIG_MEMORY_FAILURE
	MCESEV(
		KEEP, "Action required but unaffected thread is continuable",
		SER, MASK(MCI_STATUS_OVER|MCI_UC_SAR|MCI_ADDR, MCI_UC_SAR|MCI_ADDR),
		MCGMASK(MCG_STATUS_RIPV|MCG_STATUS_EIPV, MCG_STATUS_RIPV)
		),
	MCESEV(
		AR, "Action required: data load in error recoverable area of kernel",
		SER, MASK(MCI_STATUS_OVER|MCI_UC_SAR|MCI_ADDR|MCACOD, MCI_UC_SAR|MCI_ADDR|MCACOD_DATA),
		KERNEL_RECOV
		),
	MCESEV(
		AR, "Action required: data load error in a user process",
		SER, MASK(MCI_STATUS_OVER|MCI_UC_SAR|MCI_ADDR|MCACOD, MCI_UC_SAR|MCI_ADDR|MCACOD_DATA),
		USER
		),
	MCESEV(
		AR, "Action required: instruction fetch error in a user process",
		SER, MASK(MCI_STATUS_OVER|MCI_UC_SAR|MCI_ADDR|MCACOD, MCI_UC_SAR|MCI_ADDR|MCACOD_INSTR),
		USER
		),
	MCESEV(
		PANIC, "Data load in unrecoverable area of kernel",
		SER, MASK(MCI_STATUS_OVER|MCI_UC_SAR|MCI_ADDR|MCACOD, MCI_UC_SAR|MCI_ADDR|MCACOD_DATA),
		KERNEL
		),
	MCESEV(
		PANIC, "Instruction fetch error in kernel",
		SER, MASK(MCI_STATUS_OVER|MCI_UC_SAR|MCI_ADDR|MCACOD, MCI_UC_SAR|MCI_ADDR|MCACOD_INSTR),
		KERNEL
		),
#endif
	MCESEV(
		PANIC, "Action required: unknown MCACOD",
		SER, MASK(MCI_STATUS_OVER|MCI_UC_SAR, MCI_UC_SAR)
		),

	MCESEV(
		SOME, "Action optional: unknown MCACOD",
		SER, MASK(MCI_STATUS_OVER|MCI_UC_SAR, MCI_UC_S)
		),
	MCESEV(
		SOME, "Action optional with lost events",
		SER, MASK(MCI_STATUS_OVER|MCI_UC_SAR, MCI_STATUS_OVER|MCI_UC_S)
		),

	MCESEV(
		PANIC, "Overflowed uncorrected",
		BITSET(MCI_STATUS_OVER|MCI_STATUS_UC)
		),
	MCESEV(
		UC, "Uncorrected",
		BITSET(MCI_STATUS_UC)
		),
	MCESEV(
		SOME, "No match",
		BITSET(0)
		)	/* always matches. keep at end */
};

#define mc_recoverable(mcg) (((mcg) & (MCG_STATUS_RIPV|MCG_STATUS_EIPV)) == \
				(MCG_STATUS_RIPV|MCG_STATUS_EIPV))

static bool is_copy_from_user(struct pt_regs *regs)
{
	u8 insn_buf[MAX_INSN_SIZE];
	unsigned long addr;
	struct insn insn;
	int ret;

	if (!regs)
		return false;

	if (copy_from_kernel_nofault(insn_buf, (void *)regs->ip, MAX_INSN_SIZE))
		return false;

	ret = insn_decode_kernel(&insn, insn_buf);
	if (ret < 0)
		return false;

	switch (insn.opcode.value) {
	/* MOV mem,reg */
	case 0x8A: case 0x8B:
	/* MOVZ mem,reg */
	case 0xB60F: case 0xB70F:
		addr = (unsigned long)insn_get_addr_ref(&insn, regs);
		break;
	/* REP MOVS */
	case 0xA4: case 0xA5:
		addr = regs->si;
		break;
	default:
		return false;
	}

	if (fault_in_kernel_space(addr))
		return false;

	current->mce_vaddr = (void __user *)addr;

	return true;
}

/*
 * If mcgstatus indicated that ip/cs on the stack were
 * no good, then "m->cs" will be zero and we will have
 * to assume the worst case (IN_KERNEL) as we actually
 * have no idea what we were executing when the machine
 * check hit.
 * If we do have a good "m->cs" (or a faked one in the
 * case we were executing in VM86 mode) we can use it to
 * distinguish an exception taken in user from from one
 * taken in the kernel.
 */
static noinstr int error_context(struct mce *m, struct pt_regs *regs)
{
	int fixup_type;
	bool copy_user;

	if ((m->cs & 3) == 3)
		return IN_USER;

	if (!mc_recoverable(m->mcgstatus))
		return IN_KERNEL;

	/* Allow instrumentation around external facilities usage. */
	instrumentation_begin();
	fixup_type = ex_get_fixup_type(m->ip);
	copy_user  = is_copy_from_user(regs);
	instrumentation_end();

	switch (fixup_type) {
	case EX_TYPE_UACCESS:
	case EX_TYPE_COPY:
		if (!copy_user)
			return IN_KERNEL;
		m->kflags |= MCE_IN_KERNEL_COPYIN;
		fallthrough;

	case EX_TYPE_FAULT_MCE_SAFE:
	case EX_TYPE_DEFAULT_MCE_SAFE:
		m->kflags |= MCE_IN_KERNEL_RECOV;
		return IN_KERNEL_RECOV;

	default:
		return IN_KERNEL;
	}
}

<<<<<<< HEAD
static __always_inline int mce_severity_amd_smca(struct mce *m, enum context err_ctx)
=======
/* See AMD PPR(s) section Machine Check Error Handling. */
static noinstr int mce_severity_amd(struct mce *m, struct pt_regs *regs, char **msg, bool is_excp)
>>>>>>> 88084a3d
{
	char *panic_msg = NULL;
	int ret;

	/*
	 * Default return value: Action required, the error must be handled
	 * immediately.
	 */
<<<<<<< HEAD
	if (!mce_flags.succor)
		return MCE_PANIC_SEVERITY;

	mcx_cfg = mce_rdmsrl(MSR_AMD64_SMCA_MCx_CONFIG(m->bank));

	/* TCC (Task context corrupt). If set and if IN_KERNEL, panic. */
	if ((mcx_cfg & MCI_CONFIG_MCAX) &&
	    (m->status & MCI_STATUS_TCC) &&
	    (err_ctx == IN_KERNEL))
		return MCE_PANIC_SEVERITY;

	 /* ...otherwise invoke hwpoison handler. */
	return MCE_AR_SEVERITY;
}

/*
 * See AMD Error Scope Hierarchy table in a newer BKDG. For example
 * 49125_15h_Models_30h-3Fh_BKDG.pdf, section "RAS Features"
 */
static noinstr int mce_severity_amd(struct mce *m, struct pt_regs *regs, char **msg, bool is_excp)
{
	enum context ctx = error_context(m, regs);
=======
	ret = MCE_AR_SEVERITY;
>>>>>>> 88084a3d

	/* Processor Context Corrupt, no need to fumble too much, die! */
	if (m->status & MCI_STATUS_PCC) {
		panic_msg = "Processor Context Corrupt";
		ret = MCE_PANIC_SEVERITY;
		goto out;
	}

	if (m->status & MCI_STATUS_DEFERRED) {
		ret = MCE_DEFERRED_SEVERITY;
		goto out;
	}

	/*
	 * If the UC bit is not set, the system either corrected or deferred
	 * the error. No action will be required after logging the error.
	 */
	if (!(m->status & MCI_STATUS_UC)) {
		ret = MCE_KEEP_SEVERITY;
		goto out;
	}

	/*
	 * On MCA overflow, without the MCA overflow recovery feature the
	 * system will not be able to recover, panic.
	 */
	if ((m->status & MCI_STATUS_OVER) && !mce_flags.overflow_recov) {
		panic_msg = "Overflowed uncorrected error without MCA Overflow Recovery";
		ret = MCE_PANIC_SEVERITY;
		goto out;
	}

	if (!mce_flags.succor) {
		panic_msg = "Uncorrected error without MCA Recovery";
		ret = MCE_PANIC_SEVERITY;
		goto out;
	}

	if (error_context(m, regs) == IN_KERNEL) {
		panic_msg = "Uncorrected unrecoverable error in kernel context";
		ret = MCE_PANIC_SEVERITY;
	}

out:
	if (msg && panic_msg)
		*msg = panic_msg;

	return ret;
}

static noinstr int mce_severity_intel(struct mce *m, struct pt_regs *regs, char **msg, bool is_excp)
{
	enum exception excp = (is_excp ? EXCP_CONTEXT : NO_EXCP);
	enum context ctx = error_context(m, regs);
	struct severity *s;

	for (s = severities;; s++) {
		if ((m->status & s->mask) != s->result)
			continue;
		if ((m->mcgstatus & s->mcgmask) != s->mcgres)
			continue;
		if (s->ser == SER_REQUIRED && !mca_cfg.ser)
			continue;
		if (s->ser == NO_SER && mca_cfg.ser)
			continue;
		if (s->context && ctx != s->context)
			continue;
		if (s->excp && excp != s->excp)
			continue;
		if (s->cpu_model && boot_cpu_data.x86_model != s->cpu_model)
			continue;
		if (s->cpu_minstepping && boot_cpu_data.x86_stepping < s->cpu_minstepping)
			continue;
		if (s->bank_lo && (m->bank < s->bank_lo || m->bank > s->bank_hi))
			continue;
		if (msg)
			*msg = s->msg;
		s->covered = 1;

		if (s->sev >= MCE_UC_SEVERITY && ctx == IN_KERNEL)
			return MCE_PANIC_SEVERITY;

		return s->sev;
	}
}

int noinstr mce_severity(struct mce *m, struct pt_regs *regs, char **msg, bool is_excp)
{
	if (boot_cpu_data.x86_vendor == X86_VENDOR_AMD ||
	    boot_cpu_data.x86_vendor == X86_VENDOR_HYGON)
		return mce_severity_amd(m, regs, msg, is_excp);
	else
		return mce_severity_intel(m, regs, msg, is_excp);
}

#ifdef CONFIG_DEBUG_FS
static void *s_start(struct seq_file *f, loff_t *pos)
{
	if (*pos >= ARRAY_SIZE(severities))
		return NULL;
	return &severities[*pos];
}

static void *s_next(struct seq_file *f, void *data, loff_t *pos)
{
	if (++(*pos) >= ARRAY_SIZE(severities))
		return NULL;
	return &severities[*pos];
}

static void s_stop(struct seq_file *f, void *data)
{
}

static int s_show(struct seq_file *f, void *data)
{
	struct severity *ser = data;
	seq_printf(f, "%d\t%s\n", ser->covered, ser->msg);
	return 0;
}

static const struct seq_operations severities_seq_ops = {
	.start	= s_start,
	.next	= s_next,
	.stop	= s_stop,
	.show	= s_show,
};

static int severities_coverage_open(struct inode *inode, struct file *file)
{
	return seq_open(file, &severities_seq_ops);
}

static ssize_t severities_coverage_write(struct file *file,
					 const char __user *ubuf,
					 size_t count, loff_t *ppos)
{
	int i;
	for (i = 0; i < ARRAY_SIZE(severities); i++)
		severities[i].covered = 0;
	return count;
}

static const struct file_operations severities_coverage_fops = {
	.open		= severities_coverage_open,
	.release	= seq_release,
	.read		= seq_read,
	.write		= severities_coverage_write,
	.llseek		= seq_lseek,
};

static int __init severities_debugfs_init(void)
{
	struct dentry *dmce;

	dmce = mce_get_debugfs_dir();

	debugfs_create_file("severities-coverage", 0444, dmce, NULL,
			    &severities_coverage_fops);
	return 0;
}
late_initcall(severities_debugfs_init);
#endif /* CONFIG_DEBUG_FS */<|MERGE_RESOLUTION|>--- conflicted
+++ resolved
@@ -301,12 +301,8 @@
 	}
 }
 
-<<<<<<< HEAD
-static __always_inline int mce_severity_amd_smca(struct mce *m, enum context err_ctx)
-=======
 /* See AMD PPR(s) section Machine Check Error Handling. */
 static noinstr int mce_severity_amd(struct mce *m, struct pt_regs *regs, char **msg, bool is_excp)
->>>>>>> 88084a3d
 {
 	char *panic_msg = NULL;
 	int ret;
@@ -315,32 +311,7 @@
 	 * Default return value: Action required, the error must be handled
 	 * immediately.
 	 */
-<<<<<<< HEAD
-	if (!mce_flags.succor)
-		return MCE_PANIC_SEVERITY;
-
-	mcx_cfg = mce_rdmsrl(MSR_AMD64_SMCA_MCx_CONFIG(m->bank));
-
-	/* TCC (Task context corrupt). If set and if IN_KERNEL, panic. */
-	if ((mcx_cfg & MCI_CONFIG_MCAX) &&
-	    (m->status & MCI_STATUS_TCC) &&
-	    (err_ctx == IN_KERNEL))
-		return MCE_PANIC_SEVERITY;
-
-	 /* ...otherwise invoke hwpoison handler. */
-	return MCE_AR_SEVERITY;
-}
-
-/*
- * See AMD Error Scope Hierarchy table in a newer BKDG. For example
- * 49125_15h_Models_30h-3Fh_BKDG.pdf, section "RAS Features"
- */
-static noinstr int mce_severity_amd(struct mce *m, struct pt_regs *regs, char **msg, bool is_excp)
-{
-	enum context ctx = error_context(m, regs);
-=======
 	ret = MCE_AR_SEVERITY;
->>>>>>> 88084a3d
 
 	/* Processor Context Corrupt, no need to fumble too much, die! */
 	if (m->status & MCI_STATUS_PCC) {
