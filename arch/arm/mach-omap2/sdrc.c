/*
 * SMS/SDRC (SDRAM controller) common code for OMAP2/3
 *
 * Copyright (C) 2005, 2008 Texas Instruments Inc.
 * Copyright (C) 2005, 2008 Nokia Corporation
 *
 * Tony Lindgren <tony@atomide.com>
 * Paul Walmsley
 * Richard Woodruff <r-woodruff2@ti.com>
 *
 * This program is free software; you can redistribute it and/or modify
 * it under the terms of the GNU General Public License version 2 as
 * published by the Free Software Foundation.
 */
#undef DEBUG

#include <linux/module.h>
#include <linux/kernel.h>
#include <linux/device.h>
#include <linux/list.h>
#include <linux/errno.h>
#include <linux/delay.h>
#include <linux/clk.h>
#include <linux/io.h>

<<<<<<< HEAD
=======
#include "../plat-omap/sram.h"

>>>>>>> 8b9c1ac2
#include "common.h"
#include "clock.h"
#include "sdrc.h"

static struct omap_sdrc_params *sdrc_init_params_cs0, *sdrc_init_params_cs1;

void __iomem *omap2_sdrc_base;
void __iomem *omap2_sms_base;

struct omap2_sms_regs {
	u32	sms_sysconfig;
};

static struct omap2_sms_regs sms_context;

/* SDRC_POWER register bits */
#define SDRC_POWER_EXTCLKDIS_SHIFT		3
#define SDRC_POWER_PWDENA_SHIFT			2
#define SDRC_POWER_PAGEPOLICY_SHIFT		0

/**
 * omap2_sms_save_context - Save SMS registers
 *
 * Save SMS registers that need to be restored after off mode.
 */
void omap2_sms_save_context(void)
{
	sms_context.sms_sysconfig = sms_read_reg(SMS_SYSCONFIG);
}

/**
 * omap2_sms_restore_context - Restore SMS registers
 *
 * Restore SMS registers that need to be Restored after off mode.
 */
void omap2_sms_restore_context(void)
{
	sms_write_reg(sms_context.sms_sysconfig, SMS_SYSCONFIG);
}

/**
 * omap2_sdrc_get_params - return SDRC register values for a given clock rate
 * @r: SDRC clock rate (in Hz)
 * @sdrc_cs0: chip select 0 ram timings **
 * @sdrc_cs1: chip select 1 ram timings **
 *
 * Return pre-calculated values for the SDRC_ACTIM_CTRLA,
 *  SDRC_ACTIM_CTRLB, SDRC_RFR_CTRL and SDRC_MR registers in sdrc_cs[01]
 *  structs,for a given SDRC clock rate 'r'.
 * These parameters control various timing delays in the SDRAM controller
 *  that are expressed in terms of the number of SDRC clock cycles to
 *  wait; hence the clock rate dependency.
 *
 * Supports 2 different timing parameters for both chip selects.
 *
 * Note 1: the sdrc_init_params_cs[01] must be sorted rate descending.
 * Note 2: If sdrc_init_params_cs_1 is not NULL it must be of same size
 *  as sdrc_init_params_cs_0.
 *
 * Fills in the struct omap_sdrc_params * for each chip select.
 * Returns 0 upon success or -1 upon failure.
 */
int omap2_sdrc_get_params(unsigned long r,
			  struct omap_sdrc_params **sdrc_cs0,
			  struct omap_sdrc_params **sdrc_cs1)
{
	struct omap_sdrc_params *sp0, *sp1;

	if (!sdrc_init_params_cs0)
		return -1;

	sp0 = sdrc_init_params_cs0;
	sp1 = sdrc_init_params_cs1;

	while (sp0->rate && sp0->rate != r) {
		sp0++;
		if (sdrc_init_params_cs1)
			sp1++;
	}

	if (!sp0->rate)
		return -1;

	*sdrc_cs0 = sp0;
	*sdrc_cs1 = sp1;
	return 0;
}


void __init omap2_set_globals_sdrc(void __iomem *sdrc, void __iomem *sms)
{
	omap2_sdrc_base = sdrc;
	omap2_sms_base = sms;
}

/**
 * omap2_sdrc_init - initialize SMS, SDRC devices on boot
 * @sdrc_cs[01]: pointers to a null-terminated list of struct omap_sdrc_params
 *  Support for 2 chip selects timings
 *
 * Turn on smart idle modes for SDRAM scheduler and controller.
 * Program a known-good configuration for the SDRC to deal with buggy
 * bootloaders.
 */
void __init omap2_sdrc_init(struct omap_sdrc_params *sdrc_cs0,
			    struct omap_sdrc_params *sdrc_cs1)
{
	u32 l;

	l = sms_read_reg(SMS_SYSCONFIG);
	l &= ~(0x3 << 3);
	l |= (0x2 << 3);
	sms_write_reg(l, SMS_SYSCONFIG);

	l = sdrc_read_reg(SDRC_SYSCONFIG);
	l &= ~(0x3 << 3);
	l |= (0x2 << 3);
	sdrc_write_reg(l, SDRC_SYSCONFIG);

	sdrc_init_params_cs0 = sdrc_cs0;
	sdrc_init_params_cs1 = sdrc_cs1;

	/* XXX Enable SRFRONIDLEREQ here also? */
	/*
	 * PWDENA should not be set due to 34xx erratum 1.150 - PWDENA
	 * can cause random memory corruption
	 */
	l = (1 << SDRC_POWER_EXTCLKDIS_SHIFT) |
		(1 << SDRC_POWER_PAGEPOLICY_SHIFT);
	sdrc_write_reg(l, SDRC_POWER);
	omap2_sms_save_context();
}<|MERGE_RESOLUTION|>--- conflicted
+++ resolved
@@ -23,11 +23,6 @@
 #include <linux/clk.h>
 #include <linux/io.h>
 
-<<<<<<< HEAD
-=======
-#include "../plat-omap/sram.h"
-
->>>>>>> 8b9c1ac2
 #include "common.h"
 #include "clock.h"
 #include "sdrc.h"
