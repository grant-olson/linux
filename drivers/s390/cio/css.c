--- conflicted
+++ resolved
@@ -437,13 +437,8 @@
 	struct subchannel *sch = to_subchannel(dev);
 	struct pmcw *pmcw = &sch->schib.pmcw;
 
-<<<<<<< HEAD
-	if ((pmcw->st == SUBCHANNEL_TYPE_IO ||
-	     pmcw->st == SUBCHANNEL_TYPE_MSG) && pmcw->dnv)
-=======
 	if ((pmcw->st == SUBCHANNEL_TYPE_IO && pmcw->dnv) ||
 	    (pmcw->st == SUBCHANNEL_TYPE_MSG && pmcw->w))
->>>>>>> df0cc57e
 		return sysfs_emit(buf, "0.%x.%04x\n", sch->schid.ssid,
 				  pmcw->dev);
 	else
@@ -797,12 +792,6 @@
 {
 	struct idset *set = data;
 	struct subchannel *sch = to_subchannel(dev);
-<<<<<<< HEAD
-	struct ccw_device *cdev = sch_get_cdev(sch);
-
-	if (cdev && cdev->online)
-		idset_sch_del(set, sch->schid);
-=======
 	struct ccw_device *cdev;
 
 	if (sch->st == SUBCHANNEL_TYPE_IO) {
@@ -810,7 +799,6 @@
 		if (cdev && cdev->online)
 			idset_sch_del(set, sch->schid);
 	}
->>>>>>> df0cc57e
 
 	return 0;
 }
