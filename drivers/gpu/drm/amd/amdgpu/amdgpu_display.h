/*
 * Copyright 2017 Advanced Micro Devices, Inc.
 *
 * Permission is hereby granted, free of charge, to any person obtaining a
 * copy of this software and associated documentation files (the "Software"),
 * to deal in the Software without restriction, including without limitation
 * the rights to use, copy, modify, merge, publish, distribute, sublicense,
 * and/or sell copies of the Software, and to permit persons to whom the
 * Software is furnished to do so, subject to the following conditions:
 *
 * The above copyright notice and this permission notice shall be included in
 * all copies or substantial portions of the Software.
 *
 * THE SOFTWARE IS PROVIDED "AS IS", WITHOUT WARRANTY OF ANY KIND, EXPRESS OR
 * IMPLIED, INCLUDING BUT NOT LIMITED TO THE WARRANTIES OF MERCHANTABILITY,
 * FITNESS FOR A PARTICULAR PURPOSE AND NONINFRINGEMENT.  IN NO EVENT SHALL
 * THE COPYRIGHT HOLDER(S) OR AUTHOR(S) BE LIABLE FOR ANY CLAIM, DAMAGES OR
 * OTHER LIABILITY, WHETHER IN AN ACTION OF CONTRACT, TORT OR OTHERWISE,
 * ARISING FROM, OUT OF OR IN CONNECTION WITH THE SOFTWARE OR THE USE OR
 * OTHER DEALINGS IN THE SOFTWARE.
 *
 */
#ifndef __AMDGPU_DISPLAY_H__
#define __AMDGPU_DISPLAY_H__

#define amdgpu_display_vblank_get_counter(adev, crtc) (adev)->mode_info.funcs->vblank_get_counter((adev), (crtc))
#define amdgpu_display_backlight_set_level(adev, e, l) (adev)->mode_info.funcs->backlight_set_level((e), (l))
#define amdgpu_display_backlight_get_level(adev, e) (adev)->mode_info.funcs->backlight_get_level((e))
#define amdgpu_display_hpd_sense(adev, h) (adev)->mode_info.funcs->hpd_sense((adev), (h))
#define amdgpu_display_hpd_set_polarity(adev, h) (adev)->mode_info.funcs->hpd_set_polarity((adev), (h))
#define amdgpu_display_hpd_get_gpio_reg(adev) (adev)->mode_info.funcs->hpd_get_gpio_reg((adev))
#define amdgpu_display_bandwidth_update(adev) (adev)->mode_info.funcs->bandwidth_update((adev))
#define amdgpu_display_page_flip(adev, crtc, base, async) (adev)->mode_info.funcs->page_flip((adev), (crtc), (base), (async))
#define amdgpu_display_page_flip_get_scanoutpos(adev, crtc, vbl, pos) (adev)->mode_info.funcs->page_flip_get_scanoutpos((adev), (crtc), (vbl), (pos))
#define amdgpu_display_add_encoder(adev, e, s, c) (adev)->mode_info.funcs->add_encoder((adev), (e), (s), (c))
#define amdgpu_display_add_connector(adev, ci, sd, ct, ib, coi, h, r) (adev)->mode_info.funcs->add_connector((adev), (ci), (sd), (ct), (ib), (coi), (h), (r))

int amdgpu_display_freesync_ioctl(struct drm_device *dev, void *data,
				  struct drm_file *filp);
void amdgpu_display_update_priority(struct amdgpu_device *adev);
uint32_t amdgpu_display_supported_domains(struct amdgpu_device *adev,
					  uint64_t bo_flags);
struct drm_framebuffer *
amdgpu_display_user_framebuffer_create(struct drm_device *dev,
				       struct drm_file *file_priv,
				       const struct drm_mode_fb_cmd2 *mode_cmd);
const struct drm_format_info *
amdgpu_lookup_format_info(u32 format, uint64_t modifier);
<<<<<<< HEAD
=======

int amdgpu_display_suspend_helper(struct amdgpu_device *adev);
int amdgpu_display_resume_helper(struct amdgpu_device *adev);
>>>>>>> 7aef27f0

#endif<|MERGE_RESOLUTION|>--- conflicted
+++ resolved
@@ -46,11 +46,8 @@
 				       const struct drm_mode_fb_cmd2 *mode_cmd);
 const struct drm_format_info *
 amdgpu_lookup_format_info(u32 format, uint64_t modifier);
-<<<<<<< HEAD
-=======
 
 int amdgpu_display_suspend_helper(struct amdgpu_device *adev);
 int amdgpu_display_resume_helper(struct amdgpu_device *adev);
->>>>>>> 7aef27f0
 
 #endif