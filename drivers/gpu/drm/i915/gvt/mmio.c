/*
 * Copyright(c) 2011-2016 Intel Corporation. All rights reserved.
 *
 * Permission is hereby granted, free of charge, to any person obtaining a
 * copy of this software and associated documentation files (the "Software"),
 * to deal in the Software without restriction, including without limitation
 * the rights to use, copy, modify, merge, publish, distribute, sublicense,
 * and/or sell copies of the Software, and to permit persons to whom the
 * Software is furnished to do so, subject to the following conditions:
 *
 * The above copyright notice and this permission notice (including the next
 * paragraph) shall be included in all copies or substantial portions of the
 * Software.
 *
 * THE SOFTWARE IS PROVIDED "AS IS", WITHOUT WARRANTY OF ANY KIND, EXPRESS OR
 * IMPLIED, INCLUDING BUT NOT LIMITED TO THE WARRANTIES OF MERCHANTABILITY,
 * FITNESS FOR A PARTICULAR PURPOSE AND NONINFRINGEMENT.  IN NO EVENT SHALL
 * THE AUTHORS OR COPYRIGHT HOLDERS BE LIABLE FOR ANY CLAIM, DAMAGES OR OTHER
 * LIABILITY, WHETHER IN AN ACTION OF CONTRACT, TORT OR OTHERWISE, ARISING FROM,
 * OUT OF OR IN CONNECTION WITH THE SOFTWARE OR THE USE OR OTHER DEALINGS IN THE
 * SOFTWARE.
 *
 * Authors:
 *    Ke Yu
 *    Kevin Tian <kevin.tian@intel.com>
 *    Dexuan Cui
 *
 * Contributors:
 *    Tina Zhang <tina.zhang@intel.com>
 *    Min He <min.he@intel.com>
 *    Niu Bing <bing.niu@intel.com>
 *    Zhi Wang <zhi.a.wang@intel.com>
 *
 */

#include "i915_drv.h"
#include "gvt.h"

/**
 * intel_vgpu_gpa_to_mmio_offset - translate a GPA to MMIO offset
 * @vgpu: a vGPU
 *
 * Returns:
 * Zero on success, negative error code if failed
 */
int intel_vgpu_gpa_to_mmio_offset(struct intel_vgpu *vgpu, u64 gpa)
{
	u64 gttmmio_gpa = intel_vgpu_get_bar_gpa(vgpu, PCI_BASE_ADDRESS_0);
	return gpa - gttmmio_gpa;
}

#define reg_is_mmio(gvt, reg)  \
	(reg >= 0 && reg < gvt->device_info.mmio_size)

#define reg_is_gtt(gvt, reg)   \
	(reg >= gvt->device_info.gtt_start_offset \
	 && reg < gvt->device_info.gtt_start_offset + gvt_ggtt_sz(gvt))

static bool vgpu_gpa_is_aperture(struct intel_vgpu *vgpu, uint64_t gpa)
{
	u64 aperture_gpa = intel_vgpu_get_bar_gpa(vgpu, PCI_BASE_ADDRESS_2);
	u64 aperture_sz = vgpu_aperture_sz(vgpu);

	return gpa >= aperture_gpa && gpa < aperture_gpa + aperture_sz;
}

static int vgpu_aperture_rw(struct intel_vgpu *vgpu, uint64_t gpa,
			    void *pdata, unsigned int size, bool is_read)
{
	u64 aperture_gpa = intel_vgpu_get_bar_gpa(vgpu, PCI_BASE_ADDRESS_2);
	u64 offset = gpa - aperture_gpa;

	if (!vgpu_gpa_is_aperture(vgpu, gpa + size - 1)) {
		gvt_vgpu_err("Aperture rw out of range, offset %llx, size %d\n",
			     offset, size);
		return -EINVAL;
	}

	if (!vgpu->gm.aperture_va) {
		gvt_vgpu_err("BAR is not enabled\n");
		return -ENXIO;
	}

	if (is_read)
		memcpy(pdata, vgpu->gm.aperture_va + offset, size);
	else
		memcpy(vgpu->gm.aperture_va + offset, pdata, size);
	return 0;
}

static void failsafe_emulate_mmio_rw(struct intel_vgpu *vgpu, uint64_t pa,
		void *p_data, unsigned int bytes, bool read)
{
	struct intel_gvt *gvt = NULL;
	void *pt = NULL;
	unsigned int offset = 0;

	if (!vgpu || !p_data)
		return;

	gvt = vgpu->gvt;
	mutex_lock(&gvt->lock);
	offset = intel_vgpu_gpa_to_mmio_offset(vgpu, pa);
	if (reg_is_mmio(gvt, offset)) {
		if (read)
			intel_vgpu_default_mmio_read(vgpu, offset, p_data,
					bytes);
		else
			intel_vgpu_default_mmio_write(vgpu, offset, p_data,
					bytes);
	} else if (reg_is_gtt(gvt, offset) &&
			vgpu->gtt.ggtt_mm->virtual_page_table) {
		offset -= gvt->device_info.gtt_start_offset;
		pt = vgpu->gtt.ggtt_mm->virtual_page_table + offset;
		if (read)
			memcpy(p_data, pt, bytes);
		else
			memcpy(pt, p_data, bytes);

	}
	mutex_unlock(&gvt->lock);
}

/**
 * intel_vgpu_emulate_mmio_read - emulate MMIO read
 * @vgpu: a vGPU
 * @pa: guest physical address
 * @p_data: data return buffer
 * @bytes: access data length
 *
 * Returns:
 * Zero on success, negative error code if failed
 */
int intel_vgpu_emulate_mmio_read(struct intel_vgpu *vgpu, uint64_t pa,
		void *p_data, unsigned int bytes)
{
	struct intel_gvt *gvt = vgpu->gvt;
	unsigned int offset = 0;
	int ret = -EINVAL;

	if (vgpu->failsafe) {
		failsafe_emulate_mmio_rw(vgpu, pa, p_data, bytes, true);
		return 0;
	}
	mutex_lock(&gvt->lock);

<<<<<<< HEAD
	if (vgpu_gpa_is_aperture(vgpu, pa)) {
		ret = vgpu_aperture_rw(vgpu, pa, p_data, bytes, true);
		mutex_unlock(&gvt->lock);
		return ret;
	}

	if (atomic_read(&vgpu->gtt.n_write_protected_guest_page)) {
		struct intel_vgpu_guest_page *gp;

		gp = intel_vgpu_find_guest_page(vgpu, pa >> PAGE_SHIFT);
		if (gp) {
			ret = intel_gvt_hypervisor_read_gpa(vgpu, pa,
					p_data, bytes);
			if (ret) {
				gvt_vgpu_err("guest page read error %d, "
					"gfn 0x%lx, pa 0x%llx, var 0x%x, len %d\n",
					ret, gp->gfn, pa, *(u32 *)p_data,
					bytes);
			}
			mutex_unlock(&gvt->lock);
			return ret;
		}
	}

=======
>>>>>>> 661e50bc
	offset = intel_vgpu_gpa_to_mmio_offset(vgpu, pa);

	if (WARN_ON(bytes > 8))
		goto err;

	if (reg_is_gtt(gvt, offset)) {
		if (WARN_ON(!IS_ALIGNED(offset, 4) && !IS_ALIGNED(offset, 8)))
			goto err;
		if (WARN_ON(bytes != 4 && bytes != 8))
			goto err;
		if (WARN_ON(!reg_is_gtt(gvt, offset + bytes - 1)))
			goto err;

		ret = intel_vgpu_emulate_gtt_mmio_read(vgpu, offset,
				p_data, bytes);
		if (ret)
			goto err;
		goto out;
	}

	if (WARN_ON_ONCE(!reg_is_mmio(gvt, offset))) {
		ret = intel_gvt_hypervisor_read_gpa(vgpu, pa, p_data, bytes);
		goto out;
	}

	if (WARN_ON(!reg_is_mmio(gvt, offset + bytes - 1)))
		goto err;

	if (!intel_gvt_mmio_is_unalign(gvt, offset)) {
		if (WARN_ON(!IS_ALIGNED(offset, bytes)))
			goto err;
	}

	ret = intel_vgpu_mmio_reg_rw(vgpu, offset, p_data, bytes, true);
	if (ret < 0)
		goto err;

	intel_gvt_mmio_set_accessed(gvt, offset);
	ret = 0;
	goto out;

err:
	gvt_vgpu_err("fail to emulate MMIO read %08x len %d\n",
			offset, bytes);
out:
	mutex_unlock(&gvt->lock);
	return ret;
}

/**
 * intel_vgpu_emulate_mmio_write - emulate MMIO write
 * @vgpu: a vGPU
 * @pa: guest physical address
 * @p_data: write data buffer
 * @bytes: access data length
 *
 * Returns:
 * Zero on success, negative error code if failed
 */
int intel_vgpu_emulate_mmio_write(struct intel_vgpu *vgpu, uint64_t pa,
		void *p_data, unsigned int bytes)
{
	struct intel_gvt *gvt = vgpu->gvt;
	unsigned int offset = 0;
	int ret = -EINVAL;

	if (vgpu->failsafe) {
		failsafe_emulate_mmio_rw(vgpu, pa, p_data, bytes, false);
		return 0;
	}

	mutex_lock(&gvt->lock);

<<<<<<< HEAD
	if (vgpu_gpa_is_aperture(vgpu, pa)) {
		ret = vgpu_aperture_rw(vgpu, pa, p_data, bytes, false);
		mutex_unlock(&gvt->lock);
		return ret;
	}

	if (atomic_read(&vgpu->gtt.n_write_protected_guest_page)) {
		struct intel_vgpu_guest_page *gp;

		gp = intel_vgpu_find_guest_page(vgpu, pa >> PAGE_SHIFT);
		if (gp) {
			ret = gp->handler(gp, pa, p_data, bytes);
			if (ret) {
				gvt_err("guest page write error %d, "
					"gfn 0x%lx, pa 0x%llx, "
					"var 0x%x, len %d\n",
					ret, gp->gfn, pa,
					*(u32 *)p_data, bytes);
			}
			mutex_unlock(&gvt->lock);
			return ret;
		}
	}

=======
>>>>>>> 661e50bc
	offset = intel_vgpu_gpa_to_mmio_offset(vgpu, pa);

	if (WARN_ON(bytes > 8))
		goto err;

	if (reg_is_gtt(gvt, offset)) {
		if (WARN_ON(!IS_ALIGNED(offset, 4) && !IS_ALIGNED(offset, 8)))
			goto err;
		if (WARN_ON(bytes != 4 && bytes != 8))
			goto err;
		if (WARN_ON(!reg_is_gtt(gvt, offset + bytes - 1)))
			goto err;

		ret = intel_vgpu_emulate_gtt_mmio_write(vgpu, offset,
				p_data, bytes);
		if (ret)
			goto err;
		goto out;
	}

	if (WARN_ON_ONCE(!reg_is_mmio(gvt, offset))) {
		ret = intel_gvt_hypervisor_write_gpa(vgpu, pa, p_data, bytes);
		goto out;
	}

	ret = intel_vgpu_mmio_reg_rw(vgpu, offset, p_data, bytes, false);
	if (ret < 0)
		goto err;

	intel_gvt_mmio_set_accessed(gvt, offset);
	ret = 0;
	goto out;
err:
	gvt_vgpu_err("fail to emulate MMIO write %08x len %d\n", offset,
		     bytes);
out:
	mutex_unlock(&gvt->lock);
	return ret;
}


/**
 * intel_vgpu_reset_mmio - reset virtual MMIO space
 * @vgpu: a vGPU
 *
 */
void intel_vgpu_reset_mmio(struct intel_vgpu *vgpu, bool dmlr)
{
	struct intel_gvt *gvt = vgpu->gvt;
	const struct intel_gvt_device_info *info = &gvt->device_info;
	void  *mmio = gvt->firmware.mmio;

	if (dmlr) {
		memcpy(vgpu->mmio.vreg, mmio, info->mmio_size);
		memcpy(vgpu->mmio.sreg, mmio, info->mmio_size);

		vgpu_vreg_t(vgpu, GEN6_GT_THREAD_STATUS_REG) = 0;

		/* set the bit 0:2(Core C-State ) to C0 */
		vgpu_vreg_t(vgpu, GEN6_GT_CORE_STATUS) = 0;

		vgpu->mmio.disable_warn_untrack = false;
	} else {
#define GVT_GEN8_MMIO_RESET_OFFSET		(0x44200)
		/* only reset the engine related, so starting with 0x44200
		 * interrupt include DE,display mmio related will not be
		 * touched
		 */
		memcpy(vgpu->mmio.vreg, mmio, GVT_GEN8_MMIO_RESET_OFFSET);
		memcpy(vgpu->mmio.sreg, mmio, GVT_GEN8_MMIO_RESET_OFFSET);
	}

}

/**
 * intel_vgpu_init_mmio - init MMIO  space
 * @vgpu: a vGPU
 *
 * Returns:
 * Zero on success, negative error code if failed
 */
int intel_vgpu_init_mmio(struct intel_vgpu *vgpu)
{
	const struct intel_gvt_device_info *info = &vgpu->gvt->device_info;

	vgpu->mmio.vreg = vzalloc(info->mmio_size * 2);
	if (!vgpu->mmio.vreg)
		return -ENOMEM;

	vgpu->mmio.sreg = vgpu->mmio.vreg + info->mmio_size;

	intel_vgpu_reset_mmio(vgpu, true);

	return 0;
}

/**
 * intel_vgpu_clean_mmio - clean MMIO space
 * @vgpu: a vGPU
 *
 */
void intel_vgpu_clean_mmio(struct intel_vgpu *vgpu)
{
	vfree(vgpu->mmio.vreg);
	vgpu->mmio.vreg = vgpu->mmio.sreg = NULL;
}<|MERGE_RESOLUTION|>--- conflicted
+++ resolved
@@ -55,38 +55,6 @@
 #define reg_is_gtt(gvt, reg)   \
 	(reg >= gvt->device_info.gtt_start_offset \
 	 && reg < gvt->device_info.gtt_start_offset + gvt_ggtt_sz(gvt))
-
-static bool vgpu_gpa_is_aperture(struct intel_vgpu *vgpu, uint64_t gpa)
-{
-	u64 aperture_gpa = intel_vgpu_get_bar_gpa(vgpu, PCI_BASE_ADDRESS_2);
-	u64 aperture_sz = vgpu_aperture_sz(vgpu);
-
-	return gpa >= aperture_gpa && gpa < aperture_gpa + aperture_sz;
-}
-
-static int vgpu_aperture_rw(struct intel_vgpu *vgpu, uint64_t gpa,
-			    void *pdata, unsigned int size, bool is_read)
-{
-	u64 aperture_gpa = intel_vgpu_get_bar_gpa(vgpu, PCI_BASE_ADDRESS_2);
-	u64 offset = gpa - aperture_gpa;
-
-	if (!vgpu_gpa_is_aperture(vgpu, gpa + size - 1)) {
-		gvt_vgpu_err("Aperture rw out of range, offset %llx, size %d\n",
-			     offset, size);
-		return -EINVAL;
-	}
-
-	if (!vgpu->gm.aperture_va) {
-		gvt_vgpu_err("BAR is not enabled\n");
-		return -ENXIO;
-	}
-
-	if (is_read)
-		memcpy(pdata, vgpu->gm.aperture_va + offset, size);
-	else
-		memcpy(vgpu->gm.aperture_va + offset, pdata, size);
-	return 0;
-}
 
 static void failsafe_emulate_mmio_rw(struct intel_vgpu *vgpu, uint64_t pa,
 		void *p_data, unsigned int bytes, bool read)
@@ -144,33 +112,6 @@
 	}
 	mutex_lock(&gvt->lock);
 
-<<<<<<< HEAD
-	if (vgpu_gpa_is_aperture(vgpu, pa)) {
-		ret = vgpu_aperture_rw(vgpu, pa, p_data, bytes, true);
-		mutex_unlock(&gvt->lock);
-		return ret;
-	}
-
-	if (atomic_read(&vgpu->gtt.n_write_protected_guest_page)) {
-		struct intel_vgpu_guest_page *gp;
-
-		gp = intel_vgpu_find_guest_page(vgpu, pa >> PAGE_SHIFT);
-		if (gp) {
-			ret = intel_gvt_hypervisor_read_gpa(vgpu, pa,
-					p_data, bytes);
-			if (ret) {
-				gvt_vgpu_err("guest page read error %d, "
-					"gfn 0x%lx, pa 0x%llx, var 0x%x, len %d\n",
-					ret, gp->gfn, pa, *(u32 *)p_data,
-					bytes);
-			}
-			mutex_unlock(&gvt->lock);
-			return ret;
-		}
-	}
-
-=======
->>>>>>> 661e50bc
 	offset = intel_vgpu_gpa_to_mmio_offset(vgpu, pa);
 
 	if (WARN_ON(bytes > 8))
@@ -244,33 +185,6 @@
 
 	mutex_lock(&gvt->lock);
 
-<<<<<<< HEAD
-	if (vgpu_gpa_is_aperture(vgpu, pa)) {
-		ret = vgpu_aperture_rw(vgpu, pa, p_data, bytes, false);
-		mutex_unlock(&gvt->lock);
-		return ret;
-	}
-
-	if (atomic_read(&vgpu->gtt.n_write_protected_guest_page)) {
-		struct intel_vgpu_guest_page *gp;
-
-		gp = intel_vgpu_find_guest_page(vgpu, pa >> PAGE_SHIFT);
-		if (gp) {
-			ret = gp->handler(gp, pa, p_data, bytes);
-			if (ret) {
-				gvt_err("guest page write error %d, "
-					"gfn 0x%lx, pa 0x%llx, "
-					"var 0x%x, len %d\n",
-					ret, gp->gfn, pa,
-					*(u32 *)p_data, bytes);
-			}
-			mutex_unlock(&gvt->lock);
-			return ret;
-		}
-	}
-
-=======
->>>>>>> 661e50bc
 	offset = intel_vgpu_gpa_to_mmio_offset(vgpu, pa);
 
 	if (WARN_ON(bytes > 8))
