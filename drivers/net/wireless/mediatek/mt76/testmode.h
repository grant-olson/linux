--- conflicted
+++ resolved
@@ -47,11 +47,8 @@
  * @MT76_TM_ATTR_TX_TIME: packet transmission time, in unit of us (u32)
  *
  * @MT76_TM_ATTR_DRV_DATA: driver specific netlink attrs (nested)
-<<<<<<< HEAD
-=======
  *
  * @MT76_TM_ATTR_MAC_ADDRS: array of nested MAC addresses (nested)
->>>>>>> 754e0b0e
  */
 enum mt76_testmode_attr {
 	MT76_TM_ATTR_UNSPEC,
@@ -88,11 +85,8 @@
 
 	MT76_TM_ATTR_DRV_DATA,
 
-<<<<<<< HEAD
-=======
 	MT76_TM_ATTR_MAC_ADDRS,
 
->>>>>>> 754e0b0e
 	/* keep last */
 	NUM_MT76_TM_ATTRS,
 	MT76_TM_ATTR_MAX = NUM_MT76_TM_ATTRS - 1,
