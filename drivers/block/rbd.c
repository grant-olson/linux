
/*
   rbd.c -- Export ceph rados objects as a Linux block device


   based on drivers/block/osdblk.c:

   Copyright 2009 Red Hat, Inc.

   This program is free software; you can redistribute it and/or modify
   it under the terms of the GNU General Public License as published by
   the Free Software Foundation.

   This program is distributed in the hope that it will be useful,
   but WITHOUT ANY WARRANTY; without even the implied warranty of
   MERCHANTABILITY or FITNESS FOR A PARTICULAR PURPOSE.  See the
   GNU General Public License for more details.

   You should have received a copy of the GNU General Public License
   along with this program; see the file COPYING.  If not, write to
   the Free Software Foundation, 675 Mass Ave, Cambridge, MA 02139, USA.



   For usage instructions, please refer to:

                 Documentation/ABI/testing/sysfs-bus-rbd

 */

#include <linux/ceph/libceph.h>
#include <linux/ceph/osd_client.h>
#include <linux/ceph/mon_client.h>
#include <linux/ceph/cls_lock_client.h>
#include <linux/ceph/striper.h>
#include <linux/ceph/decode.h>
#include <linux/parser.h>
#include <linux/bsearch.h>

#include <linux/kernel.h>
#include <linux/device.h>
#include <linux/module.h>
#include <linux/blk-mq.h>
#include <linux/fs.h>
#include <linux/blkdev.h>
#include <linux/slab.h>
#include <linux/idr.h>
#include <linux/workqueue.h>

#include "rbd_types.h"

#define RBD_DEBUG	/* Activate rbd_assert() calls */

/*
 * Increment the given counter and return its updated value.
 * If the counter is already 0 it will not be incremented.
 * If the counter is already at its maximum value returns
 * -EINVAL without updating it.
 */
static int atomic_inc_return_safe(atomic_t *v)
{
	unsigned int counter;

	counter = (unsigned int)atomic_fetch_add_unless(v, 1, 0);
	if (counter <= (unsigned int)INT_MAX)
		return (int)counter;

	atomic_dec(v);

	return -EINVAL;
}

/* Decrement the counter.  Return the resulting value, or -EINVAL */
static int atomic_dec_return_safe(atomic_t *v)
{
	int counter;

	counter = atomic_dec_return(v);
	if (counter >= 0)
		return counter;

	atomic_inc(v);

	return -EINVAL;
}

#define RBD_DRV_NAME "rbd"

#define RBD_MINORS_PER_MAJOR		256
#define RBD_SINGLE_MAJOR_PART_SHIFT	4

#define RBD_MAX_PARENT_CHAIN_LEN	16

#define RBD_SNAP_DEV_NAME_PREFIX	"snap_"
#define RBD_MAX_SNAP_NAME_LEN	\
			(NAME_MAX - (sizeof (RBD_SNAP_DEV_NAME_PREFIX) - 1))

#define RBD_MAX_SNAP_COUNT	510	/* allows max snapc to fit in 4KB */

#define RBD_SNAP_HEAD_NAME	"-"

#define	BAD_SNAP_INDEX	U32_MAX		/* invalid index into snap array */

/* This allows a single page to hold an image name sent by OSD */
#define RBD_IMAGE_NAME_LEN_MAX	(PAGE_SIZE - sizeof (__le32) - 1)
#define RBD_IMAGE_ID_LEN_MAX	64

#define RBD_OBJ_PREFIX_LEN_MAX	64

#define RBD_NOTIFY_TIMEOUT	5	/* seconds */
#define RBD_RETRY_DELAY		msecs_to_jiffies(1000)

/* Feature bits */

#define RBD_FEATURE_LAYERING		(1ULL<<0)
#define RBD_FEATURE_STRIPINGV2		(1ULL<<1)
#define RBD_FEATURE_EXCLUSIVE_LOCK	(1ULL<<2)
#define RBD_FEATURE_OBJECT_MAP		(1ULL<<3)
#define RBD_FEATURE_FAST_DIFF		(1ULL<<4)
#define RBD_FEATURE_DEEP_FLATTEN	(1ULL<<5)
#define RBD_FEATURE_DATA_POOL		(1ULL<<7)
#define RBD_FEATURE_OPERATIONS		(1ULL<<8)

#define RBD_FEATURES_ALL	(RBD_FEATURE_LAYERING |		\
				 RBD_FEATURE_STRIPINGV2 |	\
				 RBD_FEATURE_EXCLUSIVE_LOCK |	\
				 RBD_FEATURE_OBJECT_MAP |	\
				 RBD_FEATURE_FAST_DIFF |	\
				 RBD_FEATURE_DEEP_FLATTEN |	\
				 RBD_FEATURE_DATA_POOL |	\
				 RBD_FEATURE_OPERATIONS)

/* Features supported by this (client software) implementation. */

#define RBD_FEATURES_SUPPORTED	(RBD_FEATURES_ALL)

/*
 * An RBD device name will be "rbd#", where the "rbd" comes from
 * RBD_DRV_NAME above, and # is a unique integer identifier.
 */
#define DEV_NAME_LEN		32

/*
 * block device image metadata (in-memory version)
 */
struct rbd_image_header {
	/* These six fields never change for a given rbd image */
	char *object_prefix;
	__u8 obj_order;
	u64 stripe_unit;
	u64 stripe_count;
	s64 data_pool_id;
	u64 features;		/* Might be changeable someday? */

	/* The remaining fields need to be updated occasionally */
	u64 image_size;
	struct ceph_snap_context *snapc;
	char *snap_names;	/* format 1 only */
	u64 *snap_sizes;	/* format 1 only */
};

/*
 * An rbd image specification.
 *
 * The tuple (pool_id, image_id, snap_id) is sufficient to uniquely
 * identify an image.  Each rbd_dev structure includes a pointer to
 * an rbd_spec structure that encapsulates this identity.
 *
 * Each of the id's in an rbd_spec has an associated name.  For a
 * user-mapped image, the names are supplied and the id's associated
 * with them are looked up.  For a layered image, a parent image is
 * defined by the tuple, and the names are looked up.
 *
 * An rbd_dev structure contains a parent_spec pointer which is
 * non-null if the image it represents is a child in a layered
 * image.  This pointer will refer to the rbd_spec structure used
 * by the parent rbd_dev for its own identity (i.e., the structure
 * is shared between the parent and child).
 *
 * Since these structures are populated once, during the discovery
 * phase of image construction, they are effectively immutable so
 * we make no effort to synchronize access to them.
 *
 * Note that code herein does not assume the image name is known (it
 * could be a null pointer).
 */
struct rbd_spec {
	u64		pool_id;
	const char	*pool_name;
	const char	*pool_ns;	/* NULL if default, never "" */

	const char	*image_id;
	const char	*image_name;

	u64		snap_id;
	const char	*snap_name;

	struct kref	kref;
};

/*
 * an instance of the client.  multiple devices may share an rbd client.
 */
struct rbd_client {
	struct ceph_client	*client;
	struct kref		kref;
	struct list_head	node;
};

struct pending_result {
	int			result;		/* first nonzero result */
	int			num_pending;
};

struct rbd_img_request;

enum obj_request_type {
	OBJ_REQUEST_NODATA = 1,
	OBJ_REQUEST_BIO,	/* pointer into provided bio (list) */
	OBJ_REQUEST_BVECS,	/* pointer into provided bio_vec array */
	OBJ_REQUEST_OWN_BVECS,	/* private bio_vec array, doesn't own pages */
};

enum obj_operation_type {
	OBJ_OP_READ = 1,
	OBJ_OP_WRITE,
	OBJ_OP_DISCARD,
	OBJ_OP_ZEROOUT,
};

#define RBD_OBJ_FLAG_DELETION			(1U << 0)
#define RBD_OBJ_FLAG_COPYUP_ENABLED		(1U << 1)
#define RBD_OBJ_FLAG_COPYUP_ZEROS		(1U << 2)
#define RBD_OBJ_FLAG_MAY_EXIST			(1U << 3)
#define RBD_OBJ_FLAG_NOOP_FOR_NONEXISTENT	(1U << 4)

enum rbd_obj_read_state {
	RBD_OBJ_READ_START = 1,
	RBD_OBJ_READ_OBJECT,
	RBD_OBJ_READ_PARENT,
};

/*
 * Writes go through the following state machine to deal with
 * layering:
 *
 *            . . . . . RBD_OBJ_WRITE_GUARD. . . . . . . . . . . . . .
 *            .                 |                                    .
 *            .                 v                                    .
 *            .    RBD_OBJ_WRITE_READ_FROM_PARENT. . .               .
 *            .                 |                    .               .
 *            .                 v                    v (deep-copyup  .
 *    (image  .   RBD_OBJ_WRITE_COPYUP_EMPTY_SNAPC   .  not needed)  .
 * flattened) v                 |                    .               .
 *            .                 v                    .               .
 *            . . . .RBD_OBJ_WRITE_COPYUP_OPS. . . . .      (copyup  .
 *                              |                        not needed) v
 *                              v                                    .
 *                            done . . . . . . . . . . . . . . . . . .
 *                              ^
 *                              |
 *                     RBD_OBJ_WRITE_FLAT
 *
 * Writes start in RBD_OBJ_WRITE_GUARD or _FLAT, depending on whether
 * assert_exists guard is needed or not (in some cases it's not needed
 * even if there is a parent).
 */
enum rbd_obj_write_state {
	RBD_OBJ_WRITE_START = 1,
	RBD_OBJ_WRITE_PRE_OBJECT_MAP,
	RBD_OBJ_WRITE_OBJECT,
	__RBD_OBJ_WRITE_COPYUP,
	RBD_OBJ_WRITE_COPYUP,
	RBD_OBJ_WRITE_POST_OBJECT_MAP,
};

enum rbd_obj_copyup_state {
	RBD_OBJ_COPYUP_START = 1,
	RBD_OBJ_COPYUP_READ_PARENT,
	__RBD_OBJ_COPYUP_OBJECT_MAPS,
	RBD_OBJ_COPYUP_OBJECT_MAPS,
	__RBD_OBJ_COPYUP_WRITE_OBJECT,
	RBD_OBJ_COPYUP_WRITE_OBJECT,
};

struct rbd_obj_request {
	struct ceph_object_extent ex;
	unsigned int		flags;	/* RBD_OBJ_FLAG_* */
	union {
		enum rbd_obj_read_state	 read_state;	/* for reads */
		enum rbd_obj_write_state write_state;	/* for writes */
	};

	struct rbd_img_request	*img_request;
	struct ceph_file_extent	*img_extents;
	u32			num_img_extents;

	union {
		struct ceph_bio_iter	bio_pos;
		struct {
			struct ceph_bvec_iter	bvec_pos;
			u32			bvec_count;
			u32			bvec_idx;
		};
	};

	enum rbd_obj_copyup_state copyup_state;
	struct bio_vec		*copyup_bvecs;
	u32			copyup_bvec_count;

	struct list_head	osd_reqs;	/* w/ r_private_item */

	struct mutex		state_mutex;
	struct pending_result	pending;
	struct kref		kref;
};

enum img_req_flags {
	IMG_REQ_CHILD,		/* initiator: block = 0, child image = 1 */
	IMG_REQ_LAYERED,	/* ENOENT handling: normal = 0, layered = 1 */
};

enum rbd_img_state {
	RBD_IMG_START = 1,
	RBD_IMG_EXCLUSIVE_LOCK,
	__RBD_IMG_OBJECT_REQUESTS,
	RBD_IMG_OBJECT_REQUESTS,
};

struct rbd_img_request {
	struct rbd_device	*rbd_dev;
	enum obj_operation_type	op_type;
	enum obj_request_type	data_type;
	unsigned long		flags;
	enum rbd_img_state	state;
	union {
		u64			snap_id;	/* for reads */
		struct ceph_snap_context *snapc;	/* for writes */
	};
	union {
		struct request		*rq;		/* block request */
		struct rbd_obj_request	*obj_request;	/* obj req initiator */
	};

	struct list_head	lock_item;
	struct list_head	object_extents;	/* obj_req.ex structs */

	struct mutex		state_mutex;
	struct pending_result	pending;
	struct work_struct	work;
	int			work_result;
	struct kref		kref;
};

#define for_each_obj_request(ireq, oreq) \
	list_for_each_entry(oreq, &(ireq)->object_extents, ex.oe_item)
#define for_each_obj_request_safe(ireq, oreq, n) \
	list_for_each_entry_safe(oreq, n, &(ireq)->object_extents, ex.oe_item)

enum rbd_watch_state {
	RBD_WATCH_STATE_UNREGISTERED,
	RBD_WATCH_STATE_REGISTERED,
	RBD_WATCH_STATE_ERROR,
};

enum rbd_lock_state {
	RBD_LOCK_STATE_UNLOCKED,
	RBD_LOCK_STATE_LOCKED,
	RBD_LOCK_STATE_RELEASING,
};

/* WatchNotify::ClientId */
struct rbd_client_id {
	u64 gid;
	u64 handle;
};

struct rbd_mapping {
	u64                     size;
	u64                     features;
};

/*
 * a single device
 */
struct rbd_device {
	int			dev_id;		/* blkdev unique id */

	int			major;		/* blkdev assigned major */
	int			minor;
	struct gendisk		*disk;		/* blkdev's gendisk and rq */

	u32			image_format;	/* Either 1 or 2 */
	struct rbd_client	*rbd_client;

	char			name[DEV_NAME_LEN]; /* blkdev name, e.g. rbd3 */

	spinlock_t		lock;		/* queue, flags, open_count */

	struct rbd_image_header	header;
	unsigned long		flags;		/* possibly lock protected */
	struct rbd_spec		*spec;
	struct rbd_options	*opts;
	char			*config_info;	/* add{,_single_major} string */

	struct ceph_object_id	header_oid;
	struct ceph_object_locator header_oloc;

	struct ceph_file_layout	layout;		/* used for all rbd requests */

	struct mutex		watch_mutex;
	enum rbd_watch_state	watch_state;
	struct ceph_osd_linger_request *watch_handle;
	u64			watch_cookie;
	struct delayed_work	watch_dwork;

	struct rw_semaphore	lock_rwsem;
	enum rbd_lock_state	lock_state;
	char			lock_cookie[32];
	struct rbd_client_id	owner_cid;
	struct work_struct	acquired_lock_work;
	struct work_struct	released_lock_work;
	struct delayed_work	lock_dwork;
	struct work_struct	unlock_work;
	spinlock_t		lock_lists_lock;
	struct list_head	acquiring_list;
	struct list_head	running_list;
	struct completion	acquire_wait;
	int			acquire_err;
	struct completion	releasing_wait;

	spinlock_t		object_map_lock;
	u8			*object_map;
	u64			object_map_size;	/* in objects */
	u64			object_map_flags;

	struct workqueue_struct	*task_wq;

	struct rbd_spec		*parent_spec;
	u64			parent_overlap;
	atomic_t		parent_ref;
	struct rbd_device	*parent;

	/* Block layer tags. */
	struct blk_mq_tag_set	tag_set;

	/* protects updating the header */
	struct rw_semaphore     header_rwsem;

	struct rbd_mapping	mapping;

	struct list_head	node;

	/* sysfs related */
	struct device		dev;
	unsigned long		open_count;	/* protected by lock */
};

/*
 * Flag bits for rbd_dev->flags:
 * - REMOVING (which is coupled with rbd_dev->open_count) is protected
 *   by rbd_dev->lock
 */
enum rbd_dev_flags {
	RBD_DEV_FLAG_EXISTS,	/* mapped snapshot has not been deleted */
	RBD_DEV_FLAG_REMOVING,	/* this mapping is being removed */
};

static DEFINE_MUTEX(client_mutex);	/* Serialize client creation */

static LIST_HEAD(rbd_dev_list);    /* devices */
static DEFINE_SPINLOCK(rbd_dev_list_lock);

static LIST_HEAD(rbd_client_list);		/* clients */
static DEFINE_SPINLOCK(rbd_client_list_lock);

/* Slab caches for frequently-allocated structures */

static struct kmem_cache	*rbd_img_request_cache;
static struct kmem_cache	*rbd_obj_request_cache;

static int rbd_major;
static DEFINE_IDA(rbd_dev_id_ida);

static struct workqueue_struct *rbd_wq;

static struct ceph_snap_context rbd_empty_snapc = {
	.nref = REFCOUNT_INIT(1),
};

/*
 * single-major requires >= 0.75 version of userspace rbd utility.
 */
static bool single_major = true;
module_param(single_major, bool, 0444);
MODULE_PARM_DESC(single_major, "Use a single major number for all rbd devices (default: true)");

static ssize_t add_store(struct bus_type *bus, const char *buf, size_t count);
static ssize_t remove_store(struct bus_type *bus, const char *buf,
			    size_t count);
static ssize_t add_single_major_store(struct bus_type *bus, const char *buf,
				      size_t count);
static ssize_t remove_single_major_store(struct bus_type *bus, const char *buf,
					 size_t count);
static int rbd_dev_image_probe(struct rbd_device *rbd_dev, int depth);

static int rbd_dev_id_to_minor(int dev_id)
{
	return dev_id << RBD_SINGLE_MAJOR_PART_SHIFT;
}

static int minor_to_rbd_dev_id(int minor)
{
	return minor >> RBD_SINGLE_MAJOR_PART_SHIFT;
}

static bool __rbd_is_lock_owner(struct rbd_device *rbd_dev)
{
	lockdep_assert_held(&rbd_dev->lock_rwsem);

	return rbd_dev->lock_state == RBD_LOCK_STATE_LOCKED ||
	       rbd_dev->lock_state == RBD_LOCK_STATE_RELEASING;
}

static bool rbd_is_lock_owner(struct rbd_device *rbd_dev)
{
	bool is_lock_owner;

	down_read(&rbd_dev->lock_rwsem);
	is_lock_owner = __rbd_is_lock_owner(rbd_dev);
	up_read(&rbd_dev->lock_rwsem);
	return is_lock_owner;
}

static ssize_t supported_features_show(struct bus_type *bus, char *buf)
{
	return sprintf(buf, "0x%llx\n", RBD_FEATURES_SUPPORTED);
}

static BUS_ATTR_WO(add);
static BUS_ATTR_WO(remove);
static BUS_ATTR_WO(add_single_major);
static BUS_ATTR_WO(remove_single_major);
static BUS_ATTR_RO(supported_features);

static struct attribute *rbd_bus_attrs[] = {
	&bus_attr_add.attr,
	&bus_attr_remove.attr,
	&bus_attr_add_single_major.attr,
	&bus_attr_remove_single_major.attr,
	&bus_attr_supported_features.attr,
	NULL,
};

static umode_t rbd_bus_is_visible(struct kobject *kobj,
				  struct attribute *attr, int index)
{
	if (!single_major &&
	    (attr == &bus_attr_add_single_major.attr ||
	     attr == &bus_attr_remove_single_major.attr))
		return 0;

	return attr->mode;
}

static const struct attribute_group rbd_bus_group = {
	.attrs = rbd_bus_attrs,
	.is_visible = rbd_bus_is_visible,
};
__ATTRIBUTE_GROUPS(rbd_bus);

static struct bus_type rbd_bus_type = {
	.name		= "rbd",
	.bus_groups	= rbd_bus_groups,
};

static void rbd_root_dev_release(struct device *dev)
{
}

static struct device rbd_root_dev = {
	.init_name =    "rbd",
	.release =      rbd_root_dev_release,
};

static __printf(2, 3)
void rbd_warn(struct rbd_device *rbd_dev, const char *fmt, ...)
{
	struct va_format vaf;
	va_list args;

	va_start(args, fmt);
	vaf.fmt = fmt;
	vaf.va = &args;

	if (!rbd_dev)
		printk(KERN_WARNING "%s: %pV\n", RBD_DRV_NAME, &vaf);
	else if (rbd_dev->disk)
		printk(KERN_WARNING "%s: %s: %pV\n",
			RBD_DRV_NAME, rbd_dev->disk->disk_name, &vaf);
	else if (rbd_dev->spec && rbd_dev->spec->image_name)
		printk(KERN_WARNING "%s: image %s: %pV\n",
			RBD_DRV_NAME, rbd_dev->spec->image_name, &vaf);
	else if (rbd_dev->spec && rbd_dev->spec->image_id)
		printk(KERN_WARNING "%s: id %s: %pV\n",
			RBD_DRV_NAME, rbd_dev->spec->image_id, &vaf);
	else	/* punt */
		printk(KERN_WARNING "%s: rbd_dev %p: %pV\n",
			RBD_DRV_NAME, rbd_dev, &vaf);
	va_end(args);
}

#ifdef RBD_DEBUG
#define rbd_assert(expr)						\
		if (unlikely(!(expr))) {				\
			printk(KERN_ERR "\nAssertion failure in %s() "	\
						"at line %d:\n\n"	\
					"\trbd_assert(%s);\n\n",	\
					__func__, __LINE__, #expr);	\
			BUG();						\
		}
#else /* !RBD_DEBUG */
#  define rbd_assert(expr)	((void) 0)
#endif /* !RBD_DEBUG */

static void rbd_dev_remove_parent(struct rbd_device *rbd_dev);

static int rbd_dev_refresh(struct rbd_device *rbd_dev);
static int rbd_dev_v2_header_onetime(struct rbd_device *rbd_dev);
static int rbd_dev_header_info(struct rbd_device *rbd_dev);
static int rbd_dev_v2_parent_info(struct rbd_device *rbd_dev);
static const char *rbd_dev_v2_snap_name(struct rbd_device *rbd_dev,
					u64 snap_id);
static int _rbd_dev_v2_snap_size(struct rbd_device *rbd_dev, u64 snap_id,
				u8 *order, u64 *snap_size);
static int _rbd_dev_v2_snap_features(struct rbd_device *rbd_dev, u64 snap_id,
		u64 *snap_features);
static int rbd_dev_v2_get_flags(struct rbd_device *rbd_dev);

static void rbd_obj_handle_request(struct rbd_obj_request *obj_req, int result);
static void rbd_img_handle_request(struct rbd_img_request *img_req, int result);

/*
 * Return true if nothing else is pending.
 */
static bool pending_result_dec(struct pending_result *pending, int *result)
{
	rbd_assert(pending->num_pending > 0);

	if (*result && !pending->result)
		pending->result = *result;
	if (--pending->num_pending)
		return false;

	*result = pending->result;
	return true;
}

static int rbd_open(struct block_device *bdev, fmode_t mode)
{
	struct rbd_device *rbd_dev = bdev->bd_disk->private_data;
	bool removing = false;

	spin_lock_irq(&rbd_dev->lock);
	if (test_bit(RBD_DEV_FLAG_REMOVING, &rbd_dev->flags))
		removing = true;
	else
		rbd_dev->open_count++;
	spin_unlock_irq(&rbd_dev->lock);
	if (removing)
		return -ENOENT;

	(void) get_device(&rbd_dev->dev);

	return 0;
}

static void rbd_release(struct gendisk *disk, fmode_t mode)
{
	struct rbd_device *rbd_dev = disk->private_data;
	unsigned long open_count_before;

	spin_lock_irq(&rbd_dev->lock);
	open_count_before = rbd_dev->open_count--;
	spin_unlock_irq(&rbd_dev->lock);
	rbd_assert(open_count_before > 0);

	put_device(&rbd_dev->dev);
}

static int rbd_ioctl_set_ro(struct rbd_device *rbd_dev, unsigned long arg)
{
	int ro;

	if (get_user(ro, (int __user *)arg))
		return -EFAULT;

	/* Snapshots can't be marked read-write */
	if (rbd_dev->spec->snap_id != CEPH_NOSNAP && !ro)
		return -EROFS;

	/* Let blkdev_roset() handle it */
	return -ENOTTY;
}

static int rbd_ioctl(struct block_device *bdev, fmode_t mode,
			unsigned int cmd, unsigned long arg)
{
	struct rbd_device *rbd_dev = bdev->bd_disk->private_data;
	int ret;

	switch (cmd) {
	case BLKROSET:
		ret = rbd_ioctl_set_ro(rbd_dev, arg);
		break;
	default:
		ret = -ENOTTY;
	}

	return ret;
}

#ifdef CONFIG_COMPAT
static int rbd_compat_ioctl(struct block_device *bdev, fmode_t mode,
				unsigned int cmd, unsigned long arg)
{
	return rbd_ioctl(bdev, mode, cmd, arg);
}
#endif /* CONFIG_COMPAT */

static const struct block_device_operations rbd_bd_ops = {
	.owner			= THIS_MODULE,
	.open			= rbd_open,
	.release		= rbd_release,
	.ioctl			= rbd_ioctl,
#ifdef CONFIG_COMPAT
	.compat_ioctl		= rbd_compat_ioctl,
#endif
};

/*
 * Initialize an rbd client instance.  Success or not, this function
 * consumes ceph_opts.  Caller holds client_mutex.
 */
static struct rbd_client *rbd_client_create(struct ceph_options *ceph_opts)
{
	struct rbd_client *rbdc;
	int ret = -ENOMEM;

	dout("%s:\n", __func__);
	rbdc = kmalloc(sizeof(struct rbd_client), GFP_KERNEL);
	if (!rbdc)
		goto out_opt;

	kref_init(&rbdc->kref);
	INIT_LIST_HEAD(&rbdc->node);

	rbdc->client = ceph_create_client(ceph_opts, rbdc);
	if (IS_ERR(rbdc->client))
		goto out_rbdc;
	ceph_opts = NULL; /* Now rbdc->client is responsible for ceph_opts */

	ret = ceph_open_session(rbdc->client);
	if (ret < 0)
		goto out_client;

	spin_lock(&rbd_client_list_lock);
	list_add_tail(&rbdc->node, &rbd_client_list);
	spin_unlock(&rbd_client_list_lock);

	dout("%s: rbdc %p\n", __func__, rbdc);

	return rbdc;
out_client:
	ceph_destroy_client(rbdc->client);
out_rbdc:
	kfree(rbdc);
out_opt:
	if (ceph_opts)
		ceph_destroy_options(ceph_opts);
	dout("%s: error %d\n", __func__, ret);

	return ERR_PTR(ret);
}

static struct rbd_client *__rbd_get_client(struct rbd_client *rbdc)
{
	kref_get(&rbdc->kref);

	return rbdc;
}

/*
 * Find a ceph client with specific addr and configuration.  If
 * found, bump its reference count.
 */
static struct rbd_client *rbd_client_find(struct ceph_options *ceph_opts)
{
	struct rbd_client *client_node;
	bool found = false;

	if (ceph_opts->flags & CEPH_OPT_NOSHARE)
		return NULL;

	spin_lock(&rbd_client_list_lock);
	list_for_each_entry(client_node, &rbd_client_list, node) {
		if (!ceph_compare_options(ceph_opts, client_node->client)) {
			__rbd_get_client(client_node);

			found = true;
			break;
		}
	}
	spin_unlock(&rbd_client_list_lock);

	return found ? client_node : NULL;
}

/*
 * (Per device) rbd map options
 */
enum {
	Opt_queue_depth,
	Opt_alloc_size,
	Opt_lock_timeout,
	Opt_last_int,
	/* int args above */
	Opt_pool_ns,
	Opt_last_string,
	/* string args above */
	Opt_read_only,
	Opt_read_write,
	Opt_lock_on_read,
	Opt_exclusive,
	Opt_notrim,
	Opt_err
};

static match_table_t rbd_opts_tokens = {
	{Opt_queue_depth, "queue_depth=%d"},
	{Opt_alloc_size, "alloc_size=%d"},
	{Opt_lock_timeout, "lock_timeout=%d"},
	/* int args above */
	{Opt_pool_ns, "_pool_ns=%s"},
	/* string args above */
	{Opt_read_only, "read_only"},
	{Opt_read_only, "ro"},		/* Alternate spelling */
	{Opt_read_write, "read_write"},
	{Opt_read_write, "rw"},		/* Alternate spelling */
	{Opt_lock_on_read, "lock_on_read"},
	{Opt_exclusive, "exclusive"},
	{Opt_notrim, "notrim"},
	{Opt_err, NULL}
};

struct rbd_options {
	int	queue_depth;
	int	alloc_size;
	unsigned long	lock_timeout;
	bool	read_only;
	bool	lock_on_read;
	bool	exclusive;
	bool	trim;
};

#define RBD_QUEUE_DEPTH_DEFAULT	BLKDEV_MAX_RQ
#define RBD_ALLOC_SIZE_DEFAULT	(64 * 1024)
#define RBD_LOCK_TIMEOUT_DEFAULT 0  /* no timeout */
#define RBD_READ_ONLY_DEFAULT	false
#define RBD_LOCK_ON_READ_DEFAULT false
#define RBD_EXCLUSIVE_DEFAULT	false
#define RBD_TRIM_DEFAULT	true

struct parse_rbd_opts_ctx {
	struct rbd_spec		*spec;
	struct rbd_options	*opts;
};

static int parse_rbd_opts_token(char *c, void *private)
{
	struct parse_rbd_opts_ctx *pctx = private;
	substring_t argstr[MAX_OPT_ARGS];
	int token, intval, ret;

	token = match_token(c, rbd_opts_tokens, argstr);
	if (token < Opt_last_int) {
		ret = match_int(&argstr[0], &intval);
		if (ret < 0) {
			pr_err("bad option arg (not int) at '%s'\n", c);
			return ret;
		}
		dout("got int token %d val %d\n", token, intval);
	} else if (token > Opt_last_int && token < Opt_last_string) {
		dout("got string token %d val %s\n", token, argstr[0].from);
	} else {
		dout("got token %d\n", token);
	}

	switch (token) {
	case Opt_queue_depth:
		if (intval < 1) {
			pr_err("queue_depth out of range\n");
			return -EINVAL;
		}
		pctx->opts->queue_depth = intval;
		break;
	case Opt_alloc_size:
		if (intval < SECTOR_SIZE) {
			pr_err("alloc_size out of range\n");
			return -EINVAL;
		}
		if (!is_power_of_2(intval)) {
			pr_err("alloc_size must be a power of 2\n");
			return -EINVAL;
		}
		pctx->opts->alloc_size = intval;
		break;
	case Opt_lock_timeout:
		/* 0 is "wait forever" (i.e. infinite timeout) */
		if (intval < 0 || intval > INT_MAX / 1000) {
			pr_err("lock_timeout out of range\n");
			return -EINVAL;
		}
		pctx->opts->lock_timeout = msecs_to_jiffies(intval * 1000);
		break;
	case Opt_pool_ns:
		kfree(pctx->spec->pool_ns);
		pctx->spec->pool_ns = match_strdup(argstr);
		if (!pctx->spec->pool_ns)
			return -ENOMEM;
		break;
	case Opt_read_only:
		pctx->opts->read_only = true;
		break;
	case Opt_read_write:
		pctx->opts->read_only = false;
		break;
	case Opt_lock_on_read:
		pctx->opts->lock_on_read = true;
		break;
	case Opt_exclusive:
		pctx->opts->exclusive = true;
		break;
	case Opt_notrim:
		pctx->opts->trim = false;
		break;
	default:
		/* libceph prints "bad option" msg */
		return -EINVAL;
	}

	return 0;
}

static char* obj_op_name(enum obj_operation_type op_type)
{
	switch (op_type) {
	case OBJ_OP_READ:
		return "read";
	case OBJ_OP_WRITE:
		return "write";
	case OBJ_OP_DISCARD:
		return "discard";
	case OBJ_OP_ZEROOUT:
		return "zeroout";
	default:
		return "???";
	}
}

/*
 * Destroy ceph client
 *
 * Caller must hold rbd_client_list_lock.
 */
static void rbd_client_release(struct kref *kref)
{
	struct rbd_client *rbdc = container_of(kref, struct rbd_client, kref);

	dout("%s: rbdc %p\n", __func__, rbdc);
	spin_lock(&rbd_client_list_lock);
	list_del(&rbdc->node);
	spin_unlock(&rbd_client_list_lock);

	ceph_destroy_client(rbdc->client);
	kfree(rbdc);
}

/*
 * Drop reference to ceph client node. If it's not referenced anymore, release
 * it.
 */
static void rbd_put_client(struct rbd_client *rbdc)
{
	if (rbdc)
		kref_put(&rbdc->kref, rbd_client_release);
}

/*
 * Get a ceph client with specific addr and configuration, if one does
 * not exist create it.  Either way, ceph_opts is consumed by this
 * function.
 */
static struct rbd_client *rbd_get_client(struct ceph_options *ceph_opts)
{
	struct rbd_client *rbdc;
	int ret;

	mutex_lock(&client_mutex);
	rbdc = rbd_client_find(ceph_opts);
	if (rbdc) {
		ceph_destroy_options(ceph_opts);

		/*
		 * Using an existing client.  Make sure ->pg_pools is up to
		 * date before we look up the pool id in do_rbd_add().
		 */
		ret = ceph_wait_for_latest_osdmap(rbdc->client,
					rbdc->client->options->mount_timeout);
		if (ret) {
			rbd_warn(NULL, "failed to get latest osdmap: %d", ret);
			rbd_put_client(rbdc);
			rbdc = ERR_PTR(ret);
		}
	} else {
		rbdc = rbd_client_create(ceph_opts);
	}
	mutex_unlock(&client_mutex);

	return rbdc;
}

static bool rbd_image_format_valid(u32 image_format)
{
	return image_format == 1 || image_format == 2;
}

static bool rbd_dev_ondisk_valid(struct rbd_image_header_ondisk *ondisk)
{
	size_t size;
	u32 snap_count;

	/* The header has to start with the magic rbd header text */
	if (memcmp(&ondisk->text, RBD_HEADER_TEXT, sizeof (RBD_HEADER_TEXT)))
		return false;

	/* The bio layer requires at least sector-sized I/O */

	if (ondisk->options.order < SECTOR_SHIFT)
		return false;

	/* If we use u64 in a few spots we may be able to loosen this */

	if (ondisk->options.order > 8 * sizeof (int) - 1)
		return false;

	/*
	 * The size of a snapshot header has to fit in a size_t, and
	 * that limits the number of snapshots.
	 */
	snap_count = le32_to_cpu(ondisk->snap_count);
	size = SIZE_MAX - sizeof (struct ceph_snap_context);
	if (snap_count > size / sizeof (__le64))
		return false;

	/*
	 * Not only that, but the size of the entire the snapshot
	 * header must also be representable in a size_t.
	 */
	size -= snap_count * sizeof (__le64);
	if ((u64) size < le64_to_cpu(ondisk->snap_names_len))
		return false;

	return true;
}

/*
 * returns the size of an object in the image
 */
static u32 rbd_obj_bytes(struct rbd_image_header *header)
{
	return 1U << header->obj_order;
}

static void rbd_init_layout(struct rbd_device *rbd_dev)
{
	if (rbd_dev->header.stripe_unit == 0 ||
	    rbd_dev->header.stripe_count == 0) {
		rbd_dev->header.stripe_unit = rbd_obj_bytes(&rbd_dev->header);
		rbd_dev->header.stripe_count = 1;
	}

	rbd_dev->layout.stripe_unit = rbd_dev->header.stripe_unit;
	rbd_dev->layout.stripe_count = rbd_dev->header.stripe_count;
	rbd_dev->layout.object_size = rbd_obj_bytes(&rbd_dev->header);
	rbd_dev->layout.pool_id = rbd_dev->header.data_pool_id == CEPH_NOPOOL ?
			  rbd_dev->spec->pool_id : rbd_dev->header.data_pool_id;
	RCU_INIT_POINTER(rbd_dev->layout.pool_ns, NULL);
}

/*
 * Fill an rbd image header with information from the given format 1
 * on-disk header.
 */
static int rbd_header_from_disk(struct rbd_device *rbd_dev,
				 struct rbd_image_header_ondisk *ondisk)
{
	struct rbd_image_header *header = &rbd_dev->header;
	bool first_time = header->object_prefix == NULL;
	struct ceph_snap_context *snapc;
	char *object_prefix = NULL;
	char *snap_names = NULL;
	u64 *snap_sizes = NULL;
	u32 snap_count;
	int ret = -ENOMEM;
	u32 i;

	/* Allocate this now to avoid having to handle failure below */

	if (first_time) {
		object_prefix = kstrndup(ondisk->object_prefix,
					 sizeof(ondisk->object_prefix),
					 GFP_KERNEL);
		if (!object_prefix)
			return -ENOMEM;
	}

	/* Allocate the snapshot context and fill it in */

	snap_count = le32_to_cpu(ondisk->snap_count);
	snapc = ceph_create_snap_context(snap_count, GFP_KERNEL);
	if (!snapc)
		goto out_err;
	snapc->seq = le64_to_cpu(ondisk->snap_seq);
	if (snap_count) {
		struct rbd_image_snap_ondisk *snaps;
		u64 snap_names_len = le64_to_cpu(ondisk->snap_names_len);

		/* We'll keep a copy of the snapshot names... */

		if (snap_names_len > (u64)SIZE_MAX)
			goto out_2big;
		snap_names = kmalloc(snap_names_len, GFP_KERNEL);
		if (!snap_names)
			goto out_err;

		/* ...as well as the array of their sizes. */
		snap_sizes = kmalloc_array(snap_count,
					   sizeof(*header->snap_sizes),
					   GFP_KERNEL);
		if (!snap_sizes)
			goto out_err;

		/*
		 * Copy the names, and fill in each snapshot's id
		 * and size.
		 *
		 * Note that rbd_dev_v1_header_info() guarantees the
		 * ondisk buffer we're working with has
		 * snap_names_len bytes beyond the end of the
		 * snapshot id array, this memcpy() is safe.
		 */
		memcpy(snap_names, &ondisk->snaps[snap_count], snap_names_len);
		snaps = ondisk->snaps;
		for (i = 0; i < snap_count; i++) {
			snapc->snaps[i] = le64_to_cpu(snaps[i].id);
			snap_sizes[i] = le64_to_cpu(snaps[i].image_size);
		}
	}

	/* We won't fail any more, fill in the header */

	if (first_time) {
		header->object_prefix = object_prefix;
		header->obj_order = ondisk->options.order;
		rbd_init_layout(rbd_dev);
	} else {
		ceph_put_snap_context(header->snapc);
		kfree(header->snap_names);
		kfree(header->snap_sizes);
	}

	/* The remaining fields always get updated (when we refresh) */

	header->image_size = le64_to_cpu(ondisk->image_size);
	header->snapc = snapc;
	header->snap_names = snap_names;
	header->snap_sizes = snap_sizes;

	return 0;
out_2big:
	ret = -EIO;
out_err:
	kfree(snap_sizes);
	kfree(snap_names);
	ceph_put_snap_context(snapc);
	kfree(object_prefix);

	return ret;
}

static const char *_rbd_dev_v1_snap_name(struct rbd_device *rbd_dev, u32 which)
{
	const char *snap_name;

	rbd_assert(which < rbd_dev->header.snapc->num_snaps);

	/* Skip over names until we find the one we are looking for */

	snap_name = rbd_dev->header.snap_names;
	while (which--)
		snap_name += strlen(snap_name) + 1;

	return kstrdup(snap_name, GFP_KERNEL);
}

/*
 * Snapshot id comparison function for use with qsort()/bsearch().
 * Note that result is for snapshots in *descending* order.
 */
static int snapid_compare_reverse(const void *s1, const void *s2)
{
	u64 snap_id1 = *(u64 *)s1;
	u64 snap_id2 = *(u64 *)s2;

	if (snap_id1 < snap_id2)
		return 1;
	return snap_id1 == snap_id2 ? 0 : -1;
}

/*
 * Search a snapshot context to see if the given snapshot id is
 * present.
 *
 * Returns the position of the snapshot id in the array if it's found,
 * or BAD_SNAP_INDEX otherwise.
 *
 * Note: The snapshot array is in kept sorted (by the osd) in
 * reverse order, highest snapshot id first.
 */
static u32 rbd_dev_snap_index(struct rbd_device *rbd_dev, u64 snap_id)
{
	struct ceph_snap_context *snapc = rbd_dev->header.snapc;
	u64 *found;

	found = bsearch(&snap_id, &snapc->snaps, snapc->num_snaps,
				sizeof (snap_id), snapid_compare_reverse);

	return found ? (u32)(found - &snapc->snaps[0]) : BAD_SNAP_INDEX;
}

static const char *rbd_dev_v1_snap_name(struct rbd_device *rbd_dev,
					u64 snap_id)
{
	u32 which;
	const char *snap_name;

	which = rbd_dev_snap_index(rbd_dev, snap_id);
	if (which == BAD_SNAP_INDEX)
		return ERR_PTR(-ENOENT);

	snap_name = _rbd_dev_v1_snap_name(rbd_dev, which);
	return snap_name ? snap_name : ERR_PTR(-ENOMEM);
}

static const char *rbd_snap_name(struct rbd_device *rbd_dev, u64 snap_id)
{
	if (snap_id == CEPH_NOSNAP)
		return RBD_SNAP_HEAD_NAME;

	rbd_assert(rbd_image_format_valid(rbd_dev->image_format));
	if (rbd_dev->image_format == 1)
		return rbd_dev_v1_snap_name(rbd_dev, snap_id);

	return rbd_dev_v2_snap_name(rbd_dev, snap_id);
}

static int rbd_snap_size(struct rbd_device *rbd_dev, u64 snap_id,
				u64 *snap_size)
{
	rbd_assert(rbd_image_format_valid(rbd_dev->image_format));
	if (snap_id == CEPH_NOSNAP) {
		*snap_size = rbd_dev->header.image_size;
	} else if (rbd_dev->image_format == 1) {
		u32 which;

		which = rbd_dev_snap_index(rbd_dev, snap_id);
		if (which == BAD_SNAP_INDEX)
			return -ENOENT;

		*snap_size = rbd_dev->header.snap_sizes[which];
	} else {
		u64 size = 0;
		int ret;

		ret = _rbd_dev_v2_snap_size(rbd_dev, snap_id, NULL, &size);
		if (ret)
			return ret;

		*snap_size = size;
	}
	return 0;
}

static int rbd_snap_features(struct rbd_device *rbd_dev, u64 snap_id,
			u64 *snap_features)
{
	rbd_assert(rbd_image_format_valid(rbd_dev->image_format));
	if (snap_id == CEPH_NOSNAP) {
		*snap_features = rbd_dev->header.features;
	} else if (rbd_dev->image_format == 1) {
		*snap_features = 0;	/* No features for format 1 */
	} else {
		u64 features = 0;
		int ret;

		ret = _rbd_dev_v2_snap_features(rbd_dev, snap_id, &features);
		if (ret)
			return ret;

		*snap_features = features;
	}
	return 0;
}

static int rbd_dev_mapping_set(struct rbd_device *rbd_dev)
{
	u64 snap_id = rbd_dev->spec->snap_id;
	u64 size = 0;
	u64 features = 0;
	int ret;

	ret = rbd_snap_size(rbd_dev, snap_id, &size);
	if (ret)
		return ret;
	ret = rbd_snap_features(rbd_dev, snap_id, &features);
	if (ret)
		return ret;

	rbd_dev->mapping.size = size;
	rbd_dev->mapping.features = features;

	return 0;
}

static void rbd_dev_mapping_clear(struct rbd_device *rbd_dev)
{
	rbd_dev->mapping.size = 0;
	rbd_dev->mapping.features = 0;
}

static void zero_bvec(struct bio_vec *bv)
{
	void *buf;
	unsigned long flags;

	buf = bvec_kmap_irq(bv, &flags);
	memset(buf, 0, bv->bv_len);
	flush_dcache_page(bv->bv_page);
	bvec_kunmap_irq(buf, &flags);
}

static void zero_bios(struct ceph_bio_iter *bio_pos, u32 off, u32 bytes)
{
	struct ceph_bio_iter it = *bio_pos;

	ceph_bio_iter_advance(&it, off);
	ceph_bio_iter_advance_step(&it, bytes, ({
		zero_bvec(&bv);
	}));
}

static void zero_bvecs(struct ceph_bvec_iter *bvec_pos, u32 off, u32 bytes)
{
	struct ceph_bvec_iter it = *bvec_pos;

	ceph_bvec_iter_advance(&it, off);
	ceph_bvec_iter_advance_step(&it, bytes, ({
		zero_bvec(&bv);
	}));
}

/*
 * Zero a range in @obj_req data buffer defined by a bio (list) or
 * (private) bio_vec array.
 *
 * @off is relative to the start of the data buffer.
 */
static void rbd_obj_zero_range(struct rbd_obj_request *obj_req, u32 off,
			       u32 bytes)
{
	dout("%s %p data buf %u~%u\n", __func__, obj_req, off, bytes);

	switch (obj_req->img_request->data_type) {
	case OBJ_REQUEST_BIO:
		zero_bios(&obj_req->bio_pos, off, bytes);
		break;
	case OBJ_REQUEST_BVECS:
	case OBJ_REQUEST_OWN_BVECS:
		zero_bvecs(&obj_req->bvec_pos, off, bytes);
		break;
	default:
		BUG();
	}
}

static void rbd_obj_request_destroy(struct kref *kref);
static void rbd_obj_request_put(struct rbd_obj_request *obj_request)
{
	rbd_assert(obj_request != NULL);
	dout("%s: obj %p (was %d)\n", __func__, obj_request,
		kref_read(&obj_request->kref));
	kref_put(&obj_request->kref, rbd_obj_request_destroy);
}

static void rbd_img_request_destroy(struct kref *kref);
static void rbd_img_request_put(struct rbd_img_request *img_request)
{
	rbd_assert(img_request != NULL);
	dout("%s: img %p (was %d)\n", __func__, img_request,
		kref_read(&img_request->kref));
	kref_put(&img_request->kref, rbd_img_request_destroy);
}

static inline void rbd_img_obj_request_add(struct rbd_img_request *img_request,
					struct rbd_obj_request *obj_request)
{
	rbd_assert(obj_request->img_request == NULL);

	/* Image request now owns object's original reference */
	obj_request->img_request = img_request;
	dout("%s: img %p obj %p\n", __func__, img_request, obj_request);
}

static inline void rbd_img_obj_request_del(struct rbd_img_request *img_request,
					struct rbd_obj_request *obj_request)
{
	dout("%s: img %p obj %p\n", __func__, img_request, obj_request);
	list_del(&obj_request->ex.oe_item);
	rbd_assert(obj_request->img_request == img_request);
	rbd_obj_request_put(obj_request);
}

static void rbd_osd_submit(struct ceph_osd_request *osd_req)
{
	struct rbd_obj_request *obj_req = osd_req->r_priv;

	dout("%s osd_req %p for obj_req %p objno %llu %llu~%llu\n",
	     __func__, osd_req, obj_req, obj_req->ex.oe_objno,
	     obj_req->ex.oe_off, obj_req->ex.oe_len);
	ceph_osdc_start_request(osd_req->r_osdc, osd_req, false);
}

/*
 * The default/initial value for all image request flags is 0.  Each
 * is conditionally set to 1 at image request initialization time
 * and currently never change thereafter.
 */
static void img_request_layered_set(struct rbd_img_request *img_request)
{
	set_bit(IMG_REQ_LAYERED, &img_request->flags);
	smp_mb();
}

static void img_request_layered_clear(struct rbd_img_request *img_request)
{
	clear_bit(IMG_REQ_LAYERED, &img_request->flags);
	smp_mb();
}

static bool img_request_layered_test(struct rbd_img_request *img_request)
{
	smp_mb();
	return test_bit(IMG_REQ_LAYERED, &img_request->flags) != 0;
}

static bool rbd_obj_is_entire(struct rbd_obj_request *obj_req)
{
	struct rbd_device *rbd_dev = obj_req->img_request->rbd_dev;

	return !obj_req->ex.oe_off &&
	       obj_req->ex.oe_len == rbd_dev->layout.object_size;
}

static bool rbd_obj_is_tail(struct rbd_obj_request *obj_req)
{
	struct rbd_device *rbd_dev = obj_req->img_request->rbd_dev;

	return obj_req->ex.oe_off + obj_req->ex.oe_len ==
					rbd_dev->layout.object_size;
}

/*
 * Must be called after rbd_obj_calc_img_extents().
 */
static bool rbd_obj_copyup_enabled(struct rbd_obj_request *obj_req)
{
	if (!obj_req->num_img_extents ||
	    (rbd_obj_is_entire(obj_req) &&
	     !obj_req->img_request->snapc->num_snaps))
		return false;

	return true;
}

static u64 rbd_obj_img_extents_bytes(struct rbd_obj_request *obj_req)
{
	return ceph_file_extents_bytes(obj_req->img_extents,
				       obj_req->num_img_extents);
}

static bool rbd_img_is_write(struct rbd_img_request *img_req)
{
	switch (img_req->op_type) {
	case OBJ_OP_READ:
		return false;
	case OBJ_OP_WRITE:
	case OBJ_OP_DISCARD:
	case OBJ_OP_ZEROOUT:
		return true;
	default:
		BUG();
	}
}

static void rbd_osd_req_callback(struct ceph_osd_request *osd_req)
{
	struct rbd_obj_request *obj_req = osd_req->r_priv;
	int result;

	dout("%s osd_req %p result %d for obj_req %p\n", __func__, osd_req,
	     osd_req->r_result, obj_req);

	/*
	 * Writes aren't allowed to return a data payload.  In some
	 * guarded write cases (e.g. stat + zero on an empty object)
	 * a stat response makes it through, but we don't care.
	 */
	if (osd_req->r_result > 0 && rbd_img_is_write(obj_req->img_request))
		result = 0;
	else
		result = osd_req->r_result;

	rbd_obj_handle_request(obj_req, result);
}

static void rbd_osd_format_read(struct ceph_osd_request *osd_req)
{
	struct rbd_obj_request *obj_request = osd_req->r_priv;

	osd_req->r_flags = CEPH_OSD_FLAG_READ;
	osd_req->r_snapid = obj_request->img_request->snap_id;
}

static void rbd_osd_format_write(struct ceph_osd_request *osd_req)
{
	struct rbd_obj_request *obj_request = osd_req->r_priv;

	osd_req->r_flags = CEPH_OSD_FLAG_WRITE;
	ktime_get_real_ts64(&osd_req->r_mtime);
	osd_req->r_data_offset = obj_request->ex.oe_off;
}

static struct ceph_osd_request *
__rbd_obj_add_osd_request(struct rbd_obj_request *obj_req,
			  struct ceph_snap_context *snapc, int num_ops)
{
	struct rbd_device *rbd_dev = obj_req->img_request->rbd_dev;
	struct ceph_osd_client *osdc = &rbd_dev->rbd_client->client->osdc;
	struct ceph_osd_request *req;
	const char *name_format = rbd_dev->image_format == 1 ?
				      RBD_V1_DATA_FORMAT : RBD_V2_DATA_FORMAT;
	int ret;

	req = ceph_osdc_alloc_request(osdc, snapc, num_ops, false, GFP_NOIO);
	if (!req)
		return ERR_PTR(-ENOMEM);

	list_add_tail(&req->r_private_item, &obj_req->osd_reqs);
	req->r_callback = rbd_osd_req_callback;
	req->r_priv = obj_req;

	/*
	 * Data objects may be stored in a separate pool, but always in
	 * the same namespace in that pool as the header in its pool.
	 */
	ceph_oloc_copy(&req->r_base_oloc, &rbd_dev->header_oloc);
	req->r_base_oloc.pool = rbd_dev->layout.pool_id;

	ret = ceph_oid_aprintf(&req->r_base_oid, GFP_NOIO, name_format,
			       rbd_dev->header.object_prefix,
			       obj_req->ex.oe_objno);
	if (ret)
		return ERR_PTR(ret);

	return req;
}

static struct ceph_osd_request *
rbd_obj_add_osd_request(struct rbd_obj_request *obj_req, int num_ops)
{
	return __rbd_obj_add_osd_request(obj_req, obj_req->img_request->snapc,
					 num_ops);
}

static struct rbd_obj_request *rbd_obj_request_create(void)
{
	struct rbd_obj_request *obj_request;

	obj_request = kmem_cache_zalloc(rbd_obj_request_cache, GFP_NOIO);
	if (!obj_request)
		return NULL;

	ceph_object_extent_init(&obj_request->ex);
	INIT_LIST_HEAD(&obj_request->osd_reqs);
	mutex_init(&obj_request->state_mutex);
	kref_init(&obj_request->kref);

	dout("%s %p\n", __func__, obj_request);
	return obj_request;
}

static void rbd_obj_request_destroy(struct kref *kref)
{
	struct rbd_obj_request *obj_request;
	struct ceph_osd_request *osd_req;
	u32 i;

	obj_request = container_of(kref, struct rbd_obj_request, kref);

	dout("%s: obj %p\n", __func__, obj_request);

	while (!list_empty(&obj_request->osd_reqs)) {
		osd_req = list_first_entry(&obj_request->osd_reqs,
				    struct ceph_osd_request, r_private_item);
		list_del_init(&osd_req->r_private_item);
		ceph_osdc_put_request(osd_req);
	}

	switch (obj_request->img_request->data_type) {
	case OBJ_REQUEST_NODATA:
	case OBJ_REQUEST_BIO:
	case OBJ_REQUEST_BVECS:
		break;		/* Nothing to do */
	case OBJ_REQUEST_OWN_BVECS:
		kfree(obj_request->bvec_pos.bvecs);
		break;
	default:
		BUG();
	}

	kfree(obj_request->img_extents);
	if (obj_request->copyup_bvecs) {
		for (i = 0; i < obj_request->copyup_bvec_count; i++) {
			if (obj_request->copyup_bvecs[i].bv_page)
				__free_page(obj_request->copyup_bvecs[i].bv_page);
		}
		kfree(obj_request->copyup_bvecs);
	}

	kmem_cache_free(rbd_obj_request_cache, obj_request);
}

/* It's OK to call this for a device with no parent */

static void rbd_spec_put(struct rbd_spec *spec);
static void rbd_dev_unparent(struct rbd_device *rbd_dev)
{
	rbd_dev_remove_parent(rbd_dev);
	rbd_spec_put(rbd_dev->parent_spec);
	rbd_dev->parent_spec = NULL;
	rbd_dev->parent_overlap = 0;
}

/*
 * Parent image reference counting is used to determine when an
 * image's parent fields can be safely torn down--after there are no
 * more in-flight requests to the parent image.  When the last
 * reference is dropped, cleaning them up is safe.
 */
static void rbd_dev_parent_put(struct rbd_device *rbd_dev)
{
	int counter;

	if (!rbd_dev->parent_spec)
		return;

	counter = atomic_dec_return_safe(&rbd_dev->parent_ref);
	if (counter > 0)
		return;

	/* Last reference; clean up parent data structures */

	if (!counter)
		rbd_dev_unparent(rbd_dev);
	else
		rbd_warn(rbd_dev, "parent reference underflow");
}

/*
 * If an image has a non-zero parent overlap, get a reference to its
 * parent.
 *
 * Returns true if the rbd device has a parent with a non-zero
 * overlap and a reference for it was successfully taken, or
 * false otherwise.
 */
static bool rbd_dev_parent_get(struct rbd_device *rbd_dev)
{
	int counter = 0;

	if (!rbd_dev->parent_spec)
		return false;

	down_read(&rbd_dev->header_rwsem);
	if (rbd_dev->parent_overlap)
		counter = atomic_inc_return_safe(&rbd_dev->parent_ref);
	up_read(&rbd_dev->header_rwsem);

	if (counter < 0)
		rbd_warn(rbd_dev, "parent reference overflow");

	return counter > 0;
}

/*
 * Caller is responsible for filling in the list of object requests
 * that comprises the image request, and the Linux request pointer
 * (if there is one).
 */
static struct rbd_img_request *rbd_img_request_create(
					struct rbd_device *rbd_dev,
					enum obj_operation_type op_type,
					struct ceph_snap_context *snapc)
{
	struct rbd_img_request *img_request;

	img_request = kmem_cache_zalloc(rbd_img_request_cache, GFP_NOIO);
	if (!img_request)
		return NULL;

	img_request->rbd_dev = rbd_dev;
	img_request->op_type = op_type;
	if (!rbd_img_is_write(img_request))
		img_request->snap_id = rbd_dev->spec->snap_id;
	else
		img_request->snapc = snapc;

	if (rbd_dev_parent_get(rbd_dev))
		img_request_layered_set(img_request);

	INIT_LIST_HEAD(&img_request->lock_item);
	INIT_LIST_HEAD(&img_request->object_extents);
	mutex_init(&img_request->state_mutex);
	kref_init(&img_request->kref);

	dout("%s: rbd_dev %p %s -> img %p\n", __func__, rbd_dev,
	     obj_op_name(op_type), img_request);
	return img_request;
}

static void rbd_img_request_destroy(struct kref *kref)
{
	struct rbd_img_request *img_request;
	struct rbd_obj_request *obj_request;
	struct rbd_obj_request *next_obj_request;

	img_request = container_of(kref, struct rbd_img_request, kref);

	dout("%s: img %p\n", __func__, img_request);

	WARN_ON(!list_empty(&img_request->lock_item));
	for_each_obj_request_safe(img_request, obj_request, next_obj_request)
		rbd_img_obj_request_del(img_request, obj_request);

	if (img_request_layered_test(img_request)) {
		img_request_layered_clear(img_request);
		rbd_dev_parent_put(img_request->rbd_dev);
	}

	if (rbd_img_is_write(img_request))
		ceph_put_snap_context(img_request->snapc);

	kmem_cache_free(rbd_img_request_cache, img_request);
}

#define BITS_PER_OBJ	2
#define OBJS_PER_BYTE	(BITS_PER_BYTE / BITS_PER_OBJ)
#define OBJ_MASK	((1 << BITS_PER_OBJ) - 1)

static void __rbd_object_map_index(struct rbd_device *rbd_dev, u64 objno,
				   u64 *index, u8 *shift)
{
	u32 off;

	rbd_assert(objno < rbd_dev->object_map_size);
	*index = div_u64_rem(objno, OBJS_PER_BYTE, &off);
	*shift = (OBJS_PER_BYTE - off - 1) * BITS_PER_OBJ;
}

static u8 __rbd_object_map_get(struct rbd_device *rbd_dev, u64 objno)
{
	u64 index;
	u8 shift;

	lockdep_assert_held(&rbd_dev->object_map_lock);
	__rbd_object_map_index(rbd_dev, objno, &index, &shift);
	return (rbd_dev->object_map[index] >> shift) & OBJ_MASK;
}

static void __rbd_object_map_set(struct rbd_device *rbd_dev, u64 objno, u8 val)
{
	u64 index;
	u8 shift;
	u8 *p;

	lockdep_assert_held(&rbd_dev->object_map_lock);
	rbd_assert(!(val & ~OBJ_MASK));

	__rbd_object_map_index(rbd_dev, objno, &index, &shift);
	p = &rbd_dev->object_map[index];
	*p = (*p & ~(OBJ_MASK << shift)) | (val << shift);
}

static u8 rbd_object_map_get(struct rbd_device *rbd_dev, u64 objno)
{
	u8 state;

	spin_lock(&rbd_dev->object_map_lock);
	state = __rbd_object_map_get(rbd_dev, objno);
	spin_unlock(&rbd_dev->object_map_lock);
	return state;
}

static bool use_object_map(struct rbd_device *rbd_dev)
{
	return ((rbd_dev->header.features & RBD_FEATURE_OBJECT_MAP) &&
		!(rbd_dev->object_map_flags & RBD_FLAG_OBJECT_MAP_INVALID));
}

static bool rbd_object_map_may_exist(struct rbd_device *rbd_dev, u64 objno)
{
	u8 state;

	/* fall back to default logic if object map is disabled or invalid */
	if (!use_object_map(rbd_dev))
		return true;

	state = rbd_object_map_get(rbd_dev, objno);
	return state != OBJECT_NONEXISTENT;
}

static void rbd_object_map_name(struct rbd_device *rbd_dev, u64 snap_id,
				struct ceph_object_id *oid)
{
	if (snap_id == CEPH_NOSNAP)
		ceph_oid_printf(oid, "%s%s", RBD_OBJECT_MAP_PREFIX,
				rbd_dev->spec->image_id);
	else
		ceph_oid_printf(oid, "%s%s.%016llx", RBD_OBJECT_MAP_PREFIX,
				rbd_dev->spec->image_id, snap_id);
}

static int rbd_object_map_lock(struct rbd_device *rbd_dev)
{
	struct ceph_osd_client *osdc = &rbd_dev->rbd_client->client->osdc;
	CEPH_DEFINE_OID_ONSTACK(oid);
	u8 lock_type;
	char *lock_tag;
	struct ceph_locker *lockers;
	u32 num_lockers;
	bool broke_lock = false;
	int ret;

	rbd_object_map_name(rbd_dev, CEPH_NOSNAP, &oid);

again:
	ret = ceph_cls_lock(osdc, &oid, &rbd_dev->header_oloc, RBD_LOCK_NAME,
			    CEPH_CLS_LOCK_EXCLUSIVE, "", "", "", 0);
	if (ret != -EBUSY || broke_lock) {
		if (ret == -EEXIST)
			ret = 0; /* already locked by myself */
		if (ret)
			rbd_warn(rbd_dev, "failed to lock object map: %d", ret);
		return ret;
	}

	ret = ceph_cls_lock_info(osdc, &oid, &rbd_dev->header_oloc,
				 RBD_LOCK_NAME, &lock_type, &lock_tag,
				 &lockers, &num_lockers);
	if (ret) {
		if (ret == -ENOENT)
			goto again;

		rbd_warn(rbd_dev, "failed to get object map lockers: %d", ret);
		return ret;
	}

	kfree(lock_tag);
	if (num_lockers == 0)
		goto again;

	rbd_warn(rbd_dev, "breaking object map lock owned by %s%llu",
		 ENTITY_NAME(lockers[0].id.name));

	ret = ceph_cls_break_lock(osdc, &oid, &rbd_dev->header_oloc,
				  RBD_LOCK_NAME, lockers[0].id.cookie,
				  &lockers[0].id.name);
	ceph_free_lockers(lockers, num_lockers);
	if (ret) {
		if (ret == -ENOENT)
			goto again;

		rbd_warn(rbd_dev, "failed to break object map lock: %d", ret);
		return ret;
	}

	broke_lock = true;
	goto again;
}

static void rbd_object_map_unlock(struct rbd_device *rbd_dev)
{
	struct ceph_osd_client *osdc = &rbd_dev->rbd_client->client->osdc;
	CEPH_DEFINE_OID_ONSTACK(oid);
	int ret;

	rbd_object_map_name(rbd_dev, CEPH_NOSNAP, &oid);

	ret = ceph_cls_unlock(osdc, &oid, &rbd_dev->header_oloc, RBD_LOCK_NAME,
			      "");
	if (ret && ret != -ENOENT)
		rbd_warn(rbd_dev, "failed to unlock object map: %d", ret);
}

static int decode_object_map_header(void **p, void *end, u64 *object_map_size)
{
	u8 struct_v;
	u32 struct_len;
	u32 header_len;
	void *header_end;
	int ret;

	ceph_decode_32_safe(p, end, header_len, e_inval);
	header_end = *p + header_len;

	ret = ceph_start_decoding(p, end, 1, "BitVector header", &struct_v,
				  &struct_len);
	if (ret)
		return ret;

	ceph_decode_64_safe(p, end, *object_map_size, e_inval);

	*p = header_end;
	return 0;

e_inval:
	return -EINVAL;
}

static int __rbd_object_map_load(struct rbd_device *rbd_dev)
{
	struct ceph_osd_client *osdc = &rbd_dev->rbd_client->client->osdc;
	CEPH_DEFINE_OID_ONSTACK(oid);
	struct page **pages;
	void *p, *end;
	size_t reply_len;
	u64 num_objects;
	u64 object_map_bytes;
	u64 object_map_size;
	int num_pages;
	int ret;

	rbd_assert(!rbd_dev->object_map && !rbd_dev->object_map_size);

	num_objects = ceph_get_num_objects(&rbd_dev->layout,
					   rbd_dev->mapping.size);
	object_map_bytes = DIV_ROUND_UP_ULL(num_objects * BITS_PER_OBJ,
					    BITS_PER_BYTE);
	num_pages = calc_pages_for(0, object_map_bytes) + 1;
	pages = ceph_alloc_page_vector(num_pages, GFP_KERNEL);
	if (IS_ERR(pages))
		return PTR_ERR(pages);

	reply_len = num_pages * PAGE_SIZE;
	rbd_object_map_name(rbd_dev, rbd_dev->spec->snap_id, &oid);
	ret = ceph_osdc_call(osdc, &oid, &rbd_dev->header_oloc,
			     "rbd", "object_map_load", CEPH_OSD_FLAG_READ,
			     NULL, 0, pages, &reply_len);
	if (ret)
		goto out;

	p = page_address(pages[0]);
	end = p + min(reply_len, (size_t)PAGE_SIZE);
	ret = decode_object_map_header(&p, end, &object_map_size);
	if (ret)
		goto out;

	if (object_map_size != num_objects) {
		rbd_warn(rbd_dev, "object map size mismatch: %llu vs %llu",
			 object_map_size, num_objects);
		ret = -EINVAL;
		goto out;
	}

	if (offset_in_page(p) + object_map_bytes > reply_len) {
		ret = -EINVAL;
		goto out;
	}

	rbd_dev->object_map = kvmalloc(object_map_bytes, GFP_KERNEL);
	if (!rbd_dev->object_map) {
		ret = -ENOMEM;
		goto out;
	}

	rbd_dev->object_map_size = object_map_size;
	ceph_copy_from_page_vector(pages, rbd_dev->object_map,
				   offset_in_page(p), object_map_bytes);

out:
	ceph_release_page_vector(pages, num_pages);
	return ret;
}

static void rbd_object_map_free(struct rbd_device *rbd_dev)
{
	kvfree(rbd_dev->object_map);
	rbd_dev->object_map = NULL;
	rbd_dev->object_map_size = 0;
}

static int rbd_object_map_load(struct rbd_device *rbd_dev)
{
	int ret;

	ret = __rbd_object_map_load(rbd_dev);
	if (ret)
		return ret;

	ret = rbd_dev_v2_get_flags(rbd_dev);
	if (ret) {
		rbd_object_map_free(rbd_dev);
		return ret;
	}

	if (rbd_dev->object_map_flags & RBD_FLAG_OBJECT_MAP_INVALID)
		rbd_warn(rbd_dev, "object map is invalid");

	return 0;
}
<<<<<<< HEAD

static int rbd_object_map_open(struct rbd_device *rbd_dev)
{
	int ret;

	ret = rbd_object_map_lock(rbd_dev);
	if (ret)
		return ret;

	ret = rbd_object_map_load(rbd_dev);
	if (ret) {
		rbd_object_map_unlock(rbd_dev);
		return ret;
	}

	return 0;
}

static void rbd_object_map_close(struct rbd_device *rbd_dev)
{
	rbd_object_map_free(rbd_dev);
	rbd_object_map_unlock(rbd_dev);
}

/*
 * This function needs snap_id (or more precisely just something to
 * distinguish between HEAD and snapshot object maps), new_state and
 * current_state that were passed to rbd_object_map_update().
 *
 * To avoid allocating and stashing a context we piggyback on the OSD
 * request.  A HEAD update has two ops (assert_locked).  For new_state
 * and current_state we decode our own object_map_update op, encoded in
 * rbd_cls_object_map_update().
 */
static int rbd_object_map_update_finish(struct rbd_obj_request *obj_req,
					struct ceph_osd_request *osd_req)
{
	struct rbd_device *rbd_dev = obj_req->img_request->rbd_dev;
	struct ceph_osd_data *osd_data;
	u64 objno;
	u8 state, new_state, current_state;
	bool has_current_state;
	void *p;

	if (osd_req->r_result)
		return osd_req->r_result;

	/*
	 * Nothing to do for a snapshot object map.
	 */
	if (osd_req->r_num_ops == 1)
		return 0;

	/*
	 * Update in-memory HEAD object map.
	 */
	rbd_assert(osd_req->r_num_ops == 2);
	osd_data = osd_req_op_data(osd_req, 1, cls, request_data);
	rbd_assert(osd_data->type == CEPH_OSD_DATA_TYPE_PAGES);

	p = page_address(osd_data->pages[0]);
	objno = ceph_decode_64(&p);
	rbd_assert(objno == obj_req->ex.oe_objno);
	rbd_assert(ceph_decode_64(&p) == objno + 1);
	new_state = ceph_decode_8(&p);
	has_current_state = ceph_decode_8(&p);
	if (has_current_state)
		current_state = ceph_decode_8(&p);

	spin_lock(&rbd_dev->object_map_lock);
	state = __rbd_object_map_get(rbd_dev, objno);
	if (!has_current_state || current_state == state ||
	    (current_state == OBJECT_EXISTS && state == OBJECT_EXISTS_CLEAN))
		__rbd_object_map_set(rbd_dev, objno, new_state);
	spin_unlock(&rbd_dev->object_map_lock);

	return 0;
}

static void rbd_object_map_callback(struct ceph_osd_request *osd_req)
{
	struct rbd_obj_request *obj_req = osd_req->r_priv;
	int result;

	dout("%s osd_req %p result %d for obj_req %p\n", __func__, osd_req,
	     osd_req->r_result, obj_req);

	result = rbd_object_map_update_finish(obj_req, osd_req);
	rbd_obj_handle_request(obj_req, result);
}

static bool update_needed(struct rbd_device *rbd_dev, u64 objno, u8 new_state)
{
	u8 state = rbd_object_map_get(rbd_dev, objno);

=======

static int rbd_object_map_open(struct rbd_device *rbd_dev)
{
	int ret;

	ret = rbd_object_map_lock(rbd_dev);
	if (ret)
		return ret;

	ret = rbd_object_map_load(rbd_dev);
	if (ret) {
		rbd_object_map_unlock(rbd_dev);
		return ret;
	}

	return 0;
}

static void rbd_object_map_close(struct rbd_device *rbd_dev)
{
	rbd_object_map_free(rbd_dev);
	rbd_object_map_unlock(rbd_dev);
}

/*
 * This function needs snap_id (or more precisely just something to
 * distinguish between HEAD and snapshot object maps), new_state and
 * current_state that were passed to rbd_object_map_update().
 *
 * To avoid allocating and stashing a context we piggyback on the OSD
 * request.  A HEAD update has two ops (assert_locked).  For new_state
 * and current_state we decode our own object_map_update op, encoded in
 * rbd_cls_object_map_update().
 */
static int rbd_object_map_update_finish(struct rbd_obj_request *obj_req,
					struct ceph_osd_request *osd_req)
{
	struct rbd_device *rbd_dev = obj_req->img_request->rbd_dev;
	struct ceph_osd_data *osd_data;
	u64 objno;
	u8 state, new_state, current_state;
	bool has_current_state;
	void *p;

	if (osd_req->r_result)
		return osd_req->r_result;

	/*
	 * Nothing to do for a snapshot object map.
	 */
	if (osd_req->r_num_ops == 1)
		return 0;

	/*
	 * Update in-memory HEAD object map.
	 */
	rbd_assert(osd_req->r_num_ops == 2);
	osd_data = osd_req_op_data(osd_req, 1, cls, request_data);
	rbd_assert(osd_data->type == CEPH_OSD_DATA_TYPE_PAGES);

	p = page_address(osd_data->pages[0]);
	objno = ceph_decode_64(&p);
	rbd_assert(objno == obj_req->ex.oe_objno);
	rbd_assert(ceph_decode_64(&p) == objno + 1);
	new_state = ceph_decode_8(&p);
	has_current_state = ceph_decode_8(&p);
	if (has_current_state)
		current_state = ceph_decode_8(&p);

	spin_lock(&rbd_dev->object_map_lock);
	state = __rbd_object_map_get(rbd_dev, objno);
	if (!has_current_state || current_state == state ||
	    (current_state == OBJECT_EXISTS && state == OBJECT_EXISTS_CLEAN))
		__rbd_object_map_set(rbd_dev, objno, new_state);
	spin_unlock(&rbd_dev->object_map_lock);

	return 0;
}

static void rbd_object_map_callback(struct ceph_osd_request *osd_req)
{
	struct rbd_obj_request *obj_req = osd_req->r_priv;
	int result;

	dout("%s osd_req %p result %d for obj_req %p\n", __func__, osd_req,
	     osd_req->r_result, obj_req);

	result = rbd_object_map_update_finish(obj_req, osd_req);
	rbd_obj_handle_request(obj_req, result);
}

static bool update_needed(struct rbd_device *rbd_dev, u64 objno, u8 new_state)
{
	u8 state = rbd_object_map_get(rbd_dev, objno);

>>>>>>> bb831786
	if (state == new_state ||
	    (new_state == OBJECT_PENDING && state == OBJECT_NONEXISTENT) ||
	    (new_state == OBJECT_NONEXISTENT && state != OBJECT_PENDING))
		return false;

	return true;
}

static int rbd_cls_object_map_update(struct ceph_osd_request *req,
				     int which, u64 objno, u8 new_state,
				     const u8 *current_state)
{
	struct page **pages;
	void *p, *start;
	int ret;

	ret = osd_req_op_cls_init(req, which, "rbd", "object_map_update");
	if (ret)
		return ret;

	pages = ceph_alloc_page_vector(1, GFP_NOIO);
	if (IS_ERR(pages))
		return PTR_ERR(pages);

	p = start = page_address(pages[0]);
	ceph_encode_64(&p, objno);
	ceph_encode_64(&p, objno + 1);
	ceph_encode_8(&p, new_state);
	if (current_state) {
		ceph_encode_8(&p, 1);
		ceph_encode_8(&p, *current_state);
	} else {
		ceph_encode_8(&p, 0);
	}

	osd_req_op_cls_request_data_pages(req, which, pages, p - start, 0,
					  false, true);
	return 0;
}

/*
 * Return:
 *   0 - object map update sent
 *   1 - object map update isn't needed
 *  <0 - error
 */
static int rbd_object_map_update(struct rbd_obj_request *obj_req, u64 snap_id,
				 u8 new_state, const u8 *current_state)
{
	struct rbd_device *rbd_dev = obj_req->img_request->rbd_dev;
	struct ceph_osd_client *osdc = &rbd_dev->rbd_client->client->osdc;
	struct ceph_osd_request *req;
	int num_ops = 1;
	int which = 0;
	int ret;

	if (snap_id == CEPH_NOSNAP) {
		if (!update_needed(rbd_dev, obj_req->ex.oe_objno, new_state))
			return 1;

		num_ops++; /* assert_locked */
	}

	req = ceph_osdc_alloc_request(osdc, NULL, num_ops, false, GFP_NOIO);
	if (!req)
		return -ENOMEM;

	list_add_tail(&req->r_private_item, &obj_req->osd_reqs);
	req->r_callback = rbd_object_map_callback;
	req->r_priv = obj_req;

	rbd_object_map_name(rbd_dev, snap_id, &req->r_base_oid);
	ceph_oloc_copy(&req->r_base_oloc, &rbd_dev->header_oloc);
	req->r_flags = CEPH_OSD_FLAG_WRITE;
	ktime_get_real_ts64(&req->r_mtime);

	if (snap_id == CEPH_NOSNAP) {
		/*
		 * Protect against possible race conditions during lock
		 * ownership transitions.
		 */
		ret = ceph_cls_assert_locked(req, which++, RBD_LOCK_NAME,
					     CEPH_CLS_LOCK_EXCLUSIVE, "", "");
		if (ret)
			return ret;
	}

	ret = rbd_cls_object_map_update(req, which, obj_req->ex.oe_objno,
					new_state, current_state);
	if (ret)
		return ret;

	ret = ceph_osdc_alloc_messages(req, GFP_NOIO);
	if (ret)
		return ret;
<<<<<<< HEAD

	ceph_osdc_start_request(osdc, req, false);
	return 0;
}

static void prune_extents(struct ceph_file_extent *img_extents,
			  u32 *num_img_extents, u64 overlap)
{
	u32 cnt = *num_img_extents;

	/* drop extents completely beyond the overlap */
	while (cnt && img_extents[cnt - 1].fe_off >= overlap)
		cnt--;

	if (cnt) {
		struct ceph_file_extent *ex = &img_extents[cnt - 1];

		/* trim final overlapping extent */
		if (ex->fe_off + ex->fe_len > overlap)
			ex->fe_len = overlap - ex->fe_off;
	}

	*num_img_extents = cnt;
}

/*
 * Determine the byte range(s) covered by either just the object extent
 * or the entire object in the parent image.
 */
static int rbd_obj_calc_img_extents(struct rbd_obj_request *obj_req,
				    bool entire)
{
	struct rbd_device *rbd_dev = obj_req->img_request->rbd_dev;
	int ret;

	if (!rbd_dev->parent_overlap)
		return 0;

	ret = ceph_extent_to_file(&rbd_dev->layout, obj_req->ex.oe_objno,
				  entire ? 0 : obj_req->ex.oe_off,
				  entire ? rbd_dev->layout.object_size :
							obj_req->ex.oe_len,
				  &obj_req->img_extents,
				  &obj_req->num_img_extents);
	if (ret)
		return ret;

	prune_extents(obj_req->img_extents, &obj_req->num_img_extents,
		      rbd_dev->parent_overlap);
	return 0;
}

static void rbd_osd_setup_data(struct ceph_osd_request *osd_req, int which)
{
	struct rbd_obj_request *obj_req = osd_req->r_priv;

	switch (obj_req->img_request->data_type) {
	case OBJ_REQUEST_BIO:
		osd_req_op_extent_osd_data_bio(osd_req, which,
					       &obj_req->bio_pos,
					       obj_req->ex.oe_len);
		break;
	case OBJ_REQUEST_BVECS:
	case OBJ_REQUEST_OWN_BVECS:
		rbd_assert(obj_req->bvec_pos.iter.bi_size ==
							obj_req->ex.oe_len);
		rbd_assert(obj_req->bvec_idx == obj_req->bvec_count);
		osd_req_op_extent_osd_data_bvec_pos(osd_req, which,
						    &obj_req->bvec_pos);
		break;
	default:
		BUG();
	}
}

static int rbd_osd_setup_stat(struct ceph_osd_request *osd_req, int which)
{
	struct page **pages;

	/*
	 * The response data for a STAT call consists of:
	 *     le64 length;
	 *     struct {
	 *         le32 tv_sec;
	 *         le32 tv_nsec;
	 *     } mtime;
	 */
	pages = ceph_alloc_page_vector(1, GFP_NOIO);
	if (IS_ERR(pages))
		return PTR_ERR(pages);

	osd_req_op_init(osd_req, which, CEPH_OSD_OP_STAT, 0);
	osd_req_op_raw_data_in_pages(osd_req, which, pages,
				     8 + sizeof(struct ceph_timespec),
				     0, false, true);
	return 0;
}

static int rbd_osd_setup_copyup(struct ceph_osd_request *osd_req, int which,
				u32 bytes)
{
	struct rbd_obj_request *obj_req = osd_req->r_priv;
	int ret;

	ret = osd_req_op_cls_init(osd_req, which, "rbd", "copyup");
	if (ret)
		return ret;

	osd_req_op_cls_request_data_bvecs(osd_req, which, obj_req->copyup_bvecs,
					  obj_req->copyup_bvec_count, bytes);
	return 0;
}

static int rbd_obj_init_read(struct rbd_obj_request *obj_req)
{
	obj_req->read_state = RBD_OBJ_READ_START;
	return 0;
}

=======

	ceph_osdc_start_request(osdc, req, false);
	return 0;
}

static void prune_extents(struct ceph_file_extent *img_extents,
			  u32 *num_img_extents, u64 overlap)
{
	u32 cnt = *num_img_extents;

	/* drop extents completely beyond the overlap */
	while (cnt && img_extents[cnt - 1].fe_off >= overlap)
		cnt--;

	if (cnt) {
		struct ceph_file_extent *ex = &img_extents[cnt - 1];

		/* trim final overlapping extent */
		if (ex->fe_off + ex->fe_len > overlap)
			ex->fe_len = overlap - ex->fe_off;
	}

	*num_img_extents = cnt;
}

/*
 * Determine the byte range(s) covered by either just the object extent
 * or the entire object in the parent image.
 */
static int rbd_obj_calc_img_extents(struct rbd_obj_request *obj_req,
				    bool entire)
{
	struct rbd_device *rbd_dev = obj_req->img_request->rbd_dev;
	int ret;

	if (!rbd_dev->parent_overlap)
		return 0;

	ret = ceph_extent_to_file(&rbd_dev->layout, obj_req->ex.oe_objno,
				  entire ? 0 : obj_req->ex.oe_off,
				  entire ? rbd_dev->layout.object_size :
							obj_req->ex.oe_len,
				  &obj_req->img_extents,
				  &obj_req->num_img_extents);
	if (ret)
		return ret;

	prune_extents(obj_req->img_extents, &obj_req->num_img_extents,
		      rbd_dev->parent_overlap);
	return 0;
}

static void rbd_osd_setup_data(struct ceph_osd_request *osd_req, int which)
{
	struct rbd_obj_request *obj_req = osd_req->r_priv;

	switch (obj_req->img_request->data_type) {
	case OBJ_REQUEST_BIO:
		osd_req_op_extent_osd_data_bio(osd_req, which,
					       &obj_req->bio_pos,
					       obj_req->ex.oe_len);
		break;
	case OBJ_REQUEST_BVECS:
	case OBJ_REQUEST_OWN_BVECS:
		rbd_assert(obj_req->bvec_pos.iter.bi_size ==
							obj_req->ex.oe_len);
		rbd_assert(obj_req->bvec_idx == obj_req->bvec_count);
		osd_req_op_extent_osd_data_bvec_pos(osd_req, which,
						    &obj_req->bvec_pos);
		break;
	default:
		BUG();
	}
}

static int rbd_osd_setup_stat(struct ceph_osd_request *osd_req, int which)
{
	struct page **pages;

	/*
	 * The response data for a STAT call consists of:
	 *     le64 length;
	 *     struct {
	 *         le32 tv_sec;
	 *         le32 tv_nsec;
	 *     } mtime;
	 */
	pages = ceph_alloc_page_vector(1, GFP_NOIO);
	if (IS_ERR(pages))
		return PTR_ERR(pages);

	osd_req_op_init(osd_req, which, CEPH_OSD_OP_STAT, 0);
	osd_req_op_raw_data_in_pages(osd_req, which, pages,
				     8 + sizeof(struct ceph_timespec),
				     0, false, true);
	return 0;
}

static int rbd_osd_setup_copyup(struct ceph_osd_request *osd_req, int which,
				u32 bytes)
{
	struct rbd_obj_request *obj_req = osd_req->r_priv;
	int ret;

	ret = osd_req_op_cls_init(osd_req, which, "rbd", "copyup");
	if (ret)
		return ret;

	osd_req_op_cls_request_data_bvecs(osd_req, which, obj_req->copyup_bvecs,
					  obj_req->copyup_bvec_count, bytes);
	return 0;
}

static int rbd_obj_init_read(struct rbd_obj_request *obj_req)
{
	obj_req->read_state = RBD_OBJ_READ_START;
	return 0;
}

>>>>>>> bb831786
static void __rbd_osd_setup_write_ops(struct ceph_osd_request *osd_req,
				      int which)
{
	struct rbd_obj_request *obj_req = osd_req->r_priv;
	struct rbd_device *rbd_dev = obj_req->img_request->rbd_dev;
	u16 opcode;

	if (!use_object_map(rbd_dev) ||
	    !(obj_req->flags & RBD_OBJ_FLAG_MAY_EXIST)) {
		osd_req_op_alloc_hint_init(osd_req, which++,
					   rbd_dev->layout.object_size,
					   rbd_dev->layout.object_size);
	}

	if (rbd_obj_is_entire(obj_req))
		opcode = CEPH_OSD_OP_WRITEFULL;
	else
		opcode = CEPH_OSD_OP_WRITE;

	osd_req_op_extent_init(osd_req, which, opcode,
			       obj_req->ex.oe_off, obj_req->ex.oe_len, 0, 0);
	rbd_osd_setup_data(osd_req, which);
}

static int rbd_obj_init_write(struct rbd_obj_request *obj_req)
{
	int ret;

	/* reverse map the entire object onto the parent */
	ret = rbd_obj_calc_img_extents(obj_req, true);
	if (ret)
		return ret;

	if (rbd_obj_copyup_enabled(obj_req))
		obj_req->flags |= RBD_OBJ_FLAG_COPYUP_ENABLED;

	obj_req->write_state = RBD_OBJ_WRITE_START;
	return 0;
}

static u16 truncate_or_zero_opcode(struct rbd_obj_request *obj_req)
{
	return rbd_obj_is_tail(obj_req) ? CEPH_OSD_OP_TRUNCATE :
					  CEPH_OSD_OP_ZERO;
}

static void __rbd_osd_setup_discard_ops(struct ceph_osd_request *osd_req,
					int which)
{
	struct rbd_obj_request *obj_req = osd_req->r_priv;

	if (rbd_obj_is_entire(obj_req) && !obj_req->num_img_extents) {
		rbd_assert(obj_req->flags & RBD_OBJ_FLAG_DELETION);
		osd_req_op_init(osd_req, which, CEPH_OSD_OP_DELETE, 0);
<<<<<<< HEAD
	} else {
		osd_req_op_extent_init(osd_req, which,
				       truncate_or_zero_opcode(obj_req),
				       obj_req->ex.oe_off, obj_req->ex.oe_len,
				       0, 0);
	}
}

static int rbd_obj_init_discard(struct rbd_obj_request *obj_req)
{
	struct rbd_device *rbd_dev = obj_req->img_request->rbd_dev;
	u64 off, next_off;
	int ret;

	/*
	 * Align the range to alloc_size boundary and punt on discards
	 * that are too small to free up any space.
	 *
	 * alloc_size == object_size && is_tail() is a special case for
	 * filestore with filestore_punch_hole = false, needed to allow
	 * truncate (in addition to delete).
	 */
	if (rbd_dev->opts->alloc_size != rbd_dev->layout.object_size ||
	    !rbd_obj_is_tail(obj_req)) {
		off = round_up(obj_req->ex.oe_off, rbd_dev->opts->alloc_size);
		next_off = round_down(obj_req->ex.oe_off + obj_req->ex.oe_len,
				      rbd_dev->opts->alloc_size);
		if (off >= next_off)
			return 1;

		dout("%s %p %llu~%llu -> %llu~%llu\n", __func__,
		     obj_req, obj_req->ex.oe_off, obj_req->ex.oe_len,
		     off, next_off - off);
		obj_req->ex.oe_off = off;
		obj_req->ex.oe_len = next_off - off;
	}

	/* reverse map the entire object onto the parent */
	ret = rbd_obj_calc_img_extents(obj_req, true);
	if (ret)
		return ret;

	obj_req->flags |= RBD_OBJ_FLAG_NOOP_FOR_NONEXISTENT;
	if (rbd_obj_is_entire(obj_req) && !obj_req->num_img_extents)
		obj_req->flags |= RBD_OBJ_FLAG_DELETION;

	obj_req->write_state = RBD_OBJ_WRITE_START;
	return 0;
}

static void __rbd_osd_setup_zeroout_ops(struct ceph_osd_request *osd_req,
					int which)
{
	struct rbd_obj_request *obj_req = osd_req->r_priv;
	u16 opcode;

	if (rbd_obj_is_entire(obj_req)) {
		if (obj_req->num_img_extents) {
			if (!(obj_req->flags & RBD_OBJ_FLAG_COPYUP_ENABLED))
				osd_req_op_init(osd_req, which++,
						CEPH_OSD_OP_CREATE, 0);
			opcode = CEPH_OSD_OP_TRUNCATE;
		} else {
			rbd_assert(obj_req->flags & RBD_OBJ_FLAG_DELETION);
			osd_req_op_init(osd_req, which++,
					CEPH_OSD_OP_DELETE, 0);
			opcode = 0;
		}
	} else {
=======
	} else {
		osd_req_op_extent_init(osd_req, which,
				       truncate_or_zero_opcode(obj_req),
				       obj_req->ex.oe_off, obj_req->ex.oe_len,
				       0, 0);
	}
}

static int rbd_obj_init_discard(struct rbd_obj_request *obj_req)
{
	struct rbd_device *rbd_dev = obj_req->img_request->rbd_dev;
	u64 off, next_off;
	int ret;

	/*
	 * Align the range to alloc_size boundary and punt on discards
	 * that are too small to free up any space.
	 *
	 * alloc_size == object_size && is_tail() is a special case for
	 * filestore with filestore_punch_hole = false, needed to allow
	 * truncate (in addition to delete).
	 */
	if (rbd_dev->opts->alloc_size != rbd_dev->layout.object_size ||
	    !rbd_obj_is_tail(obj_req)) {
		off = round_up(obj_req->ex.oe_off, rbd_dev->opts->alloc_size);
		next_off = round_down(obj_req->ex.oe_off + obj_req->ex.oe_len,
				      rbd_dev->opts->alloc_size);
		if (off >= next_off)
			return 1;

		dout("%s %p %llu~%llu -> %llu~%llu\n", __func__,
		     obj_req, obj_req->ex.oe_off, obj_req->ex.oe_len,
		     off, next_off - off);
		obj_req->ex.oe_off = off;
		obj_req->ex.oe_len = next_off - off;
	}

	/* reverse map the entire object onto the parent */
	ret = rbd_obj_calc_img_extents(obj_req, true);
	if (ret)
		return ret;

	obj_req->flags |= RBD_OBJ_FLAG_NOOP_FOR_NONEXISTENT;
	if (rbd_obj_is_entire(obj_req) && !obj_req->num_img_extents)
		obj_req->flags |= RBD_OBJ_FLAG_DELETION;

	obj_req->write_state = RBD_OBJ_WRITE_START;
	return 0;
}

static void __rbd_osd_setup_zeroout_ops(struct ceph_osd_request *osd_req,
					int which)
{
	struct rbd_obj_request *obj_req = osd_req->r_priv;
	u16 opcode;

	if (rbd_obj_is_entire(obj_req)) {
		if (obj_req->num_img_extents) {
			if (!(obj_req->flags & RBD_OBJ_FLAG_COPYUP_ENABLED))
				osd_req_op_init(osd_req, which++,
						CEPH_OSD_OP_CREATE, 0);
			opcode = CEPH_OSD_OP_TRUNCATE;
		} else {
			rbd_assert(obj_req->flags & RBD_OBJ_FLAG_DELETION);
			osd_req_op_init(osd_req, which++,
					CEPH_OSD_OP_DELETE, 0);
			opcode = 0;
		}
	} else {
>>>>>>> bb831786
		opcode = truncate_or_zero_opcode(obj_req);
	}

	if (opcode)
		osd_req_op_extent_init(osd_req, which, opcode,
				       obj_req->ex.oe_off, obj_req->ex.oe_len,
				       0, 0);
}

static int rbd_obj_init_zeroout(struct rbd_obj_request *obj_req)
{
	int ret;

	/* reverse map the entire object onto the parent */
	ret = rbd_obj_calc_img_extents(obj_req, true);
	if (ret)
		return ret;

	if (rbd_obj_copyup_enabled(obj_req))
		obj_req->flags |= RBD_OBJ_FLAG_COPYUP_ENABLED;
	if (!obj_req->num_img_extents) {
		obj_req->flags |= RBD_OBJ_FLAG_NOOP_FOR_NONEXISTENT;
		if (rbd_obj_is_entire(obj_req))
			obj_req->flags |= RBD_OBJ_FLAG_DELETION;
	}

	obj_req->write_state = RBD_OBJ_WRITE_START;
	return 0;
}

static int count_write_ops(struct rbd_obj_request *obj_req)
{
	struct rbd_img_request *img_req = obj_req->img_request;

	switch (img_req->op_type) {
	case OBJ_OP_WRITE:
		if (!use_object_map(img_req->rbd_dev) ||
		    !(obj_req->flags & RBD_OBJ_FLAG_MAY_EXIST))
			return 2; /* setallochint + write/writefull */

		return 1; /* write/writefull */
	case OBJ_OP_DISCARD:
		return 1; /* delete/truncate/zero */
	case OBJ_OP_ZEROOUT:
		if (rbd_obj_is_entire(obj_req) && obj_req->num_img_extents &&
		    !(obj_req->flags & RBD_OBJ_FLAG_COPYUP_ENABLED))
			return 2; /* create + truncate */

		return 1; /* delete/truncate/zero */
	default:
		BUG();
	}
}

static void rbd_osd_setup_write_ops(struct ceph_osd_request *osd_req,
				    int which)
{
	struct rbd_obj_request *obj_req = osd_req->r_priv;

	switch (obj_req->img_request->op_type) {
	case OBJ_OP_WRITE:
		__rbd_osd_setup_write_ops(osd_req, which);
		break;
	case OBJ_OP_DISCARD:
		__rbd_osd_setup_discard_ops(osd_req, which);
		break;
	case OBJ_OP_ZEROOUT:
		__rbd_osd_setup_zeroout_ops(osd_req, which);
		break;
	default:
		BUG();
	}
}

/*
 * Prune the list of object requests (adjust offset and/or length, drop
 * redundant requests).  Prepare object request state machines and image
 * request state machine for execution.
 */
static int __rbd_img_fill_request(struct rbd_img_request *img_req)
{
	struct rbd_obj_request *obj_req, *next_obj_req;
	int ret;

	for_each_obj_request_safe(img_req, obj_req, next_obj_req) {
		switch (img_req->op_type) {
		case OBJ_OP_READ:
			ret = rbd_obj_init_read(obj_req);
			break;
		case OBJ_OP_WRITE:
			ret = rbd_obj_init_write(obj_req);
			break;
		case OBJ_OP_DISCARD:
			ret = rbd_obj_init_discard(obj_req);
			break;
		case OBJ_OP_ZEROOUT:
			ret = rbd_obj_init_zeroout(obj_req);
			break;
		default:
			BUG();
		}
		if (ret < 0)
			return ret;
		if (ret > 0) {
			rbd_img_obj_request_del(img_req, obj_req);
			continue;
		}
	}

	img_req->state = RBD_IMG_START;
	return 0;
}

union rbd_img_fill_iter {
	struct ceph_bio_iter	bio_iter;
	struct ceph_bvec_iter	bvec_iter;
};

struct rbd_img_fill_ctx {
	enum obj_request_type	pos_type;
	union rbd_img_fill_iter	*pos;
	union rbd_img_fill_iter	iter;
	ceph_object_extent_fn_t	set_pos_fn;
	ceph_object_extent_fn_t	count_fn;
	ceph_object_extent_fn_t	copy_fn;
};

static struct ceph_object_extent *alloc_object_extent(void *arg)
{
	struct rbd_img_request *img_req = arg;
	struct rbd_obj_request *obj_req;

	obj_req = rbd_obj_request_create();
	if (!obj_req)
		return NULL;

	rbd_img_obj_request_add(img_req, obj_req);
	return &obj_req->ex;
}

/*
 * While su != os && sc == 1 is technically not fancy (it's the same
 * layout as su == os && sc == 1), we can't use the nocopy path for it
 * because ->set_pos_fn() should be called only once per object.
 * ceph_file_to_extents() invokes action_fn once per stripe unit, so
 * treat su != os && sc == 1 as fancy.
 */
static bool rbd_layout_is_fancy(struct ceph_file_layout *l)
{
	return l->stripe_unit != l->object_size;
}

static int rbd_img_fill_request_nocopy(struct rbd_img_request *img_req,
				       struct ceph_file_extent *img_extents,
				       u32 num_img_extents,
				       struct rbd_img_fill_ctx *fctx)
{
	u32 i;
	int ret;

	img_req->data_type = fctx->pos_type;

	/*
	 * Create object requests and set each object request's starting
	 * position in the provided bio (list) or bio_vec array.
	 */
	fctx->iter = *fctx->pos;
	for (i = 0; i < num_img_extents; i++) {
		ret = ceph_file_to_extents(&img_req->rbd_dev->layout,
					   img_extents[i].fe_off,
					   img_extents[i].fe_len,
					   &img_req->object_extents,
					   alloc_object_extent, img_req,
					   fctx->set_pos_fn, &fctx->iter);
		if (ret)
			return ret;
	}

	return __rbd_img_fill_request(img_req);
}

/*
 * Map a list of image extents to a list of object extents, create the
 * corresponding object requests (normally each to a different object,
 * but not always) and add them to @img_req.  For each object request,
 * set up its data descriptor to point to the corresponding chunk(s) of
 * @fctx->pos data buffer.
 *
 * Because ceph_file_to_extents() will merge adjacent object extents
 * together, each object request's data descriptor may point to multiple
 * different chunks of @fctx->pos data buffer.
 *
 * @fctx->pos data buffer is assumed to be large enough.
 */
static int rbd_img_fill_request(struct rbd_img_request *img_req,
				struct ceph_file_extent *img_extents,
				u32 num_img_extents,
				struct rbd_img_fill_ctx *fctx)
{
	struct rbd_device *rbd_dev = img_req->rbd_dev;
	struct rbd_obj_request *obj_req;
	u32 i;
	int ret;

	if (fctx->pos_type == OBJ_REQUEST_NODATA ||
	    !rbd_layout_is_fancy(&rbd_dev->layout))
		return rbd_img_fill_request_nocopy(img_req, img_extents,
						   num_img_extents, fctx);

	img_req->data_type = OBJ_REQUEST_OWN_BVECS;

	/*
	 * Create object requests and determine ->bvec_count for each object
	 * request.  Note that ->bvec_count sum over all object requests may
	 * be greater than the number of bio_vecs in the provided bio (list)
	 * or bio_vec array because when mapped, those bio_vecs can straddle
	 * stripe unit boundaries.
	 */
	fctx->iter = *fctx->pos;
	for (i = 0; i < num_img_extents; i++) {
		ret = ceph_file_to_extents(&rbd_dev->layout,
					   img_extents[i].fe_off,
					   img_extents[i].fe_len,
					   &img_req->object_extents,
					   alloc_object_extent, img_req,
					   fctx->count_fn, &fctx->iter);
		if (ret)
			return ret;
	}

	for_each_obj_request(img_req, obj_req) {
		obj_req->bvec_pos.bvecs = kmalloc_array(obj_req->bvec_count,
					      sizeof(*obj_req->bvec_pos.bvecs),
					      GFP_NOIO);
		if (!obj_req->bvec_pos.bvecs)
			return -ENOMEM;
	}

	/*
	 * Fill in each object request's private bio_vec array, splitting and
	 * rearranging the provided bio_vecs in stripe unit chunks as needed.
	 */
	fctx->iter = *fctx->pos;
	for (i = 0; i < num_img_extents; i++) {
		ret = ceph_iterate_extents(&rbd_dev->layout,
					   img_extents[i].fe_off,
					   img_extents[i].fe_len,
					   &img_req->object_extents,
					   fctx->copy_fn, &fctx->iter);
		if (ret)
			return ret;
	}

	return __rbd_img_fill_request(img_req);
}

static int rbd_img_fill_nodata(struct rbd_img_request *img_req,
			       u64 off, u64 len)
{
	struct ceph_file_extent ex = { off, len };
	union rbd_img_fill_iter dummy;
	struct rbd_img_fill_ctx fctx = {
		.pos_type = OBJ_REQUEST_NODATA,
		.pos = &dummy,
	};

	return rbd_img_fill_request(img_req, &ex, 1, &fctx);
}

static void set_bio_pos(struct ceph_object_extent *ex, u32 bytes, void *arg)
{
	struct rbd_obj_request *obj_req =
	    container_of(ex, struct rbd_obj_request, ex);
	struct ceph_bio_iter *it = arg;

	dout("%s objno %llu bytes %u\n", __func__, ex->oe_objno, bytes);
	obj_req->bio_pos = *it;
	ceph_bio_iter_advance(it, bytes);
}

static void count_bio_bvecs(struct ceph_object_extent *ex, u32 bytes, void *arg)
{
	struct rbd_obj_request *obj_req =
	    container_of(ex, struct rbd_obj_request, ex);
	struct ceph_bio_iter *it = arg;

	dout("%s objno %llu bytes %u\n", __func__, ex->oe_objno, bytes);
	ceph_bio_iter_advance_step(it, bytes, ({
		obj_req->bvec_count++;
	}));

}

static void copy_bio_bvecs(struct ceph_object_extent *ex, u32 bytes, void *arg)
{
	struct rbd_obj_request *obj_req =
	    container_of(ex, struct rbd_obj_request, ex);
	struct ceph_bio_iter *it = arg;

	dout("%s objno %llu bytes %u\n", __func__, ex->oe_objno, bytes);
	ceph_bio_iter_advance_step(it, bytes, ({
		obj_req->bvec_pos.bvecs[obj_req->bvec_idx++] = bv;
		obj_req->bvec_pos.iter.bi_size += bv.bv_len;
	}));
}

static int __rbd_img_fill_from_bio(struct rbd_img_request *img_req,
				   struct ceph_file_extent *img_extents,
				   u32 num_img_extents,
				   struct ceph_bio_iter *bio_pos)
{
	struct rbd_img_fill_ctx fctx = {
		.pos_type = OBJ_REQUEST_BIO,
		.pos = (union rbd_img_fill_iter *)bio_pos,
		.set_pos_fn = set_bio_pos,
		.count_fn = count_bio_bvecs,
		.copy_fn = copy_bio_bvecs,
	};

	return rbd_img_fill_request(img_req, img_extents, num_img_extents,
				    &fctx);
}

static int rbd_img_fill_from_bio(struct rbd_img_request *img_req,
				 u64 off, u64 len, struct bio *bio)
{
	struct ceph_file_extent ex = { off, len };
	struct ceph_bio_iter it = { .bio = bio, .iter = bio->bi_iter };

	return __rbd_img_fill_from_bio(img_req, &ex, 1, &it);
}

static void set_bvec_pos(struct ceph_object_extent *ex, u32 bytes, void *arg)
{
	struct rbd_obj_request *obj_req =
	    container_of(ex, struct rbd_obj_request, ex);
	struct ceph_bvec_iter *it = arg;

	obj_req->bvec_pos = *it;
	ceph_bvec_iter_shorten(&obj_req->bvec_pos, bytes);
	ceph_bvec_iter_advance(it, bytes);
}

static void count_bvecs(struct ceph_object_extent *ex, u32 bytes, void *arg)
{
	struct rbd_obj_request *obj_req =
	    container_of(ex, struct rbd_obj_request, ex);
	struct ceph_bvec_iter *it = arg;

	ceph_bvec_iter_advance_step(it, bytes, ({
		obj_req->bvec_count++;
	}));
}

static void copy_bvecs(struct ceph_object_extent *ex, u32 bytes, void *arg)
{
	struct rbd_obj_request *obj_req =
	    container_of(ex, struct rbd_obj_request, ex);
	struct ceph_bvec_iter *it = arg;

	ceph_bvec_iter_advance_step(it, bytes, ({
		obj_req->bvec_pos.bvecs[obj_req->bvec_idx++] = bv;
		obj_req->bvec_pos.iter.bi_size += bv.bv_len;
	}));
}

static int __rbd_img_fill_from_bvecs(struct rbd_img_request *img_req,
				     struct ceph_file_extent *img_extents,
				     u32 num_img_extents,
				     struct ceph_bvec_iter *bvec_pos)
{
	struct rbd_img_fill_ctx fctx = {
		.pos_type = OBJ_REQUEST_BVECS,
		.pos = (union rbd_img_fill_iter *)bvec_pos,
		.set_pos_fn = set_bvec_pos,
		.count_fn = count_bvecs,
		.copy_fn = copy_bvecs,
	};

	return rbd_img_fill_request(img_req, img_extents, num_img_extents,
				    &fctx);
}

static int rbd_img_fill_from_bvecs(struct rbd_img_request *img_req,
				   struct ceph_file_extent *img_extents,
				   u32 num_img_extents,
				   struct bio_vec *bvecs)
{
	struct ceph_bvec_iter it = {
		.bvecs = bvecs,
		.iter = { .bi_size = ceph_file_extents_bytes(img_extents,
							     num_img_extents) },
	};

	return __rbd_img_fill_from_bvecs(img_req, img_extents, num_img_extents,
					 &it);
}

static void rbd_img_handle_request_work(struct work_struct *work)
{
	struct rbd_img_request *img_req =
	    container_of(work, struct rbd_img_request, work);

	rbd_img_handle_request(img_req, img_req->work_result);
}

static void rbd_img_schedule(struct rbd_img_request *img_req, int result)
{
	INIT_WORK(&img_req->work, rbd_img_handle_request_work);
	img_req->work_result = result;
	queue_work(rbd_wq, &img_req->work);
}

static bool rbd_obj_may_exist(struct rbd_obj_request *obj_req)
{
	struct rbd_device *rbd_dev = obj_req->img_request->rbd_dev;

	if (rbd_object_map_may_exist(rbd_dev, obj_req->ex.oe_objno)) {
		obj_req->flags |= RBD_OBJ_FLAG_MAY_EXIST;
		return true;
	}

	dout("%s %p objno %llu assuming dne\n", __func__, obj_req,
	     obj_req->ex.oe_objno);
	return false;
}

static int rbd_obj_read_object(struct rbd_obj_request *obj_req)
{
	struct ceph_osd_request *osd_req;
	int ret;

	osd_req = __rbd_obj_add_osd_request(obj_req, NULL, 1);
	if (IS_ERR(osd_req))
		return PTR_ERR(osd_req);

	osd_req_op_extent_init(osd_req, 0, CEPH_OSD_OP_READ,
			       obj_req->ex.oe_off, obj_req->ex.oe_len, 0, 0);
	rbd_osd_setup_data(osd_req, 0);
	rbd_osd_format_read(osd_req);

	ret = ceph_osdc_alloc_messages(osd_req, GFP_NOIO);
	if (ret)
		return ret;

	rbd_osd_submit(osd_req);
	return 0;
}

static int rbd_obj_read_from_parent(struct rbd_obj_request *obj_req)
{
	struct rbd_img_request *img_req = obj_req->img_request;
	struct rbd_img_request *child_img_req;
	int ret;

	child_img_req = rbd_img_request_create(img_req->rbd_dev->parent,
					       OBJ_OP_READ, NULL);
	if (!child_img_req)
		return -ENOMEM;

	__set_bit(IMG_REQ_CHILD, &child_img_req->flags);
	child_img_req->obj_request = obj_req;

	if (!rbd_img_is_write(img_req)) {
		switch (img_req->data_type) {
		case OBJ_REQUEST_BIO:
			ret = __rbd_img_fill_from_bio(child_img_req,
						      obj_req->img_extents,
						      obj_req->num_img_extents,
						      &obj_req->bio_pos);
			break;
		case OBJ_REQUEST_BVECS:
		case OBJ_REQUEST_OWN_BVECS:
			ret = __rbd_img_fill_from_bvecs(child_img_req,
						      obj_req->img_extents,
						      obj_req->num_img_extents,
						      &obj_req->bvec_pos);
			break;
		default:
			BUG();
		}
	} else {
		ret = rbd_img_fill_from_bvecs(child_img_req,
					      obj_req->img_extents,
					      obj_req->num_img_extents,
					      obj_req->copyup_bvecs);
	}
	if (ret) {
		rbd_img_request_put(child_img_req);
		return ret;
	}

	/* avoid parent chain recursion */
	rbd_img_schedule(child_img_req, 0);
	return 0;
}

static bool rbd_obj_advance_read(struct rbd_obj_request *obj_req, int *result)
{
	struct rbd_device *rbd_dev = obj_req->img_request->rbd_dev;
	int ret;

again:
	switch (obj_req->read_state) {
	case RBD_OBJ_READ_START:
		rbd_assert(!*result);

		if (!rbd_obj_may_exist(obj_req)) {
			*result = -ENOENT;
			obj_req->read_state = RBD_OBJ_READ_OBJECT;
			goto again;
		}

		ret = rbd_obj_read_object(obj_req);
		if (ret) {
			*result = ret;
			return true;
		}
		obj_req->read_state = RBD_OBJ_READ_OBJECT;
		return false;
	case RBD_OBJ_READ_OBJECT:
		if (*result == -ENOENT && rbd_dev->parent_overlap) {
			/* reverse map this object extent onto the parent */
			ret = rbd_obj_calc_img_extents(obj_req, false);
			if (ret) {
				*result = ret;
				return true;
			}
			if (obj_req->num_img_extents) {
				ret = rbd_obj_read_from_parent(obj_req);
				if (ret) {
					*result = ret;
					return true;
				}
				obj_req->read_state = RBD_OBJ_READ_PARENT;
				return false;
			}
<<<<<<< HEAD
		}

		/*
		 * -ENOENT means a hole in the image -- zero-fill the entire
		 * length of the request.  A short read also implies zero-fill
		 * to the end of the request.
		 */
		if (*result == -ENOENT) {
			rbd_obj_zero_range(obj_req, 0, obj_req->ex.oe_len);
			*result = 0;
		} else if (*result >= 0) {
			if (*result < obj_req->ex.oe_len)
				rbd_obj_zero_range(obj_req, *result,
						obj_req->ex.oe_len - *result);
			else
				rbd_assert(*result == obj_req->ex.oe_len);
			*result = 0;
		}
		return true;
	case RBD_OBJ_READ_PARENT:
		return true;
=======
		}

		/*
		 * -ENOENT means a hole in the image -- zero-fill the entire
		 * length of the request.  A short read also implies zero-fill
		 * to the end of the request.
		 */
		if (*result == -ENOENT) {
			rbd_obj_zero_range(obj_req, 0, obj_req->ex.oe_len);
			*result = 0;
		} else if (*result >= 0) {
			if (*result < obj_req->ex.oe_len)
				rbd_obj_zero_range(obj_req, *result,
						obj_req->ex.oe_len - *result);
			else
				rbd_assert(*result == obj_req->ex.oe_len);
			*result = 0;
		}
		return true;
	case RBD_OBJ_READ_PARENT:
		/*
		 * The parent image is read only up to the overlap -- zero-fill
		 * from the overlap to the end of the request.
		 */
		if (!*result) {
			u32 obj_overlap = rbd_obj_img_extents_bytes(obj_req);

			if (obj_overlap < obj_req->ex.oe_len)
				rbd_obj_zero_range(obj_req, obj_overlap,
					    obj_req->ex.oe_len - obj_overlap);
		}
		return true;
>>>>>>> bb831786
	default:
		BUG();
	}
}

static bool rbd_obj_write_is_noop(struct rbd_obj_request *obj_req)
{
	struct rbd_device *rbd_dev = obj_req->img_request->rbd_dev;

	if (rbd_object_map_may_exist(rbd_dev, obj_req->ex.oe_objno))
		obj_req->flags |= RBD_OBJ_FLAG_MAY_EXIST;

	if (!(obj_req->flags & RBD_OBJ_FLAG_MAY_EXIST) &&
	    (obj_req->flags & RBD_OBJ_FLAG_NOOP_FOR_NONEXISTENT)) {
		dout("%s %p noop for nonexistent\n", __func__, obj_req);
		return true;
	}

	return false;
}

/*
 * Return:
 *   0 - object map update sent
 *   1 - object map update isn't needed
 *  <0 - error
 */
static int rbd_obj_write_pre_object_map(struct rbd_obj_request *obj_req)
{
	struct rbd_device *rbd_dev = obj_req->img_request->rbd_dev;
	u8 new_state;

	if (!(rbd_dev->header.features & RBD_FEATURE_OBJECT_MAP))
		return 1;

	if (obj_req->flags & RBD_OBJ_FLAG_DELETION)
		new_state = OBJECT_PENDING;
	else
		new_state = OBJECT_EXISTS;

	return rbd_object_map_update(obj_req, CEPH_NOSNAP, new_state, NULL);
}

static int rbd_obj_write_object(struct rbd_obj_request *obj_req)
{
	struct ceph_osd_request *osd_req;
	int num_ops = count_write_ops(obj_req);
	int which = 0;
	int ret;

	if (obj_req->flags & RBD_OBJ_FLAG_COPYUP_ENABLED)
		num_ops++; /* stat */

	osd_req = rbd_obj_add_osd_request(obj_req, num_ops);
	if (IS_ERR(osd_req))
		return PTR_ERR(osd_req);

	if (obj_req->flags & RBD_OBJ_FLAG_COPYUP_ENABLED) {
		ret = rbd_osd_setup_stat(osd_req, which++);
		if (ret)
			return ret;
	}

	rbd_osd_setup_write_ops(osd_req, which);
	rbd_osd_format_write(osd_req);

	ret = ceph_osdc_alloc_messages(osd_req, GFP_NOIO);
	if (ret)
		return ret;

	rbd_osd_submit(osd_req);
	return 0;
}

/*
 * copyup_bvecs pages are never highmem pages
 */
static bool is_zero_bvecs(struct bio_vec *bvecs, u32 bytes)
{
	struct ceph_bvec_iter it = {
		.bvecs = bvecs,
		.iter = { .bi_size = bytes },
	};

	ceph_bvec_iter_advance_step(&it, bytes, ({
		if (memchr_inv(page_address(bv.bv_page) + bv.bv_offset, 0,
			       bv.bv_len))
			return false;
	}));
	return true;
}

#define MODS_ONLY	U32_MAX

static int rbd_obj_copyup_empty_snapc(struct rbd_obj_request *obj_req,
				      u32 bytes)
{
	struct ceph_osd_request *osd_req;
	int ret;

	dout("%s obj_req %p bytes %u\n", __func__, obj_req, bytes);
	rbd_assert(bytes > 0 && bytes != MODS_ONLY);

	osd_req = __rbd_obj_add_osd_request(obj_req, &rbd_empty_snapc, 1);
	if (IS_ERR(osd_req))
		return PTR_ERR(osd_req);

	ret = rbd_osd_setup_copyup(osd_req, 0, bytes);
	if (ret)
		return ret;

	rbd_osd_format_write(osd_req);

	ret = ceph_osdc_alloc_messages(osd_req, GFP_NOIO);
	if (ret)
		return ret;

	rbd_osd_submit(osd_req);
	return 0;
}

static int rbd_obj_copyup_current_snapc(struct rbd_obj_request *obj_req,
					u32 bytes)
{
	struct ceph_osd_request *osd_req;
	int num_ops = count_write_ops(obj_req);
	int which = 0;
	int ret;

	dout("%s obj_req %p bytes %u\n", __func__, obj_req, bytes);

	if (bytes != MODS_ONLY)
		num_ops++; /* copyup */

	osd_req = rbd_obj_add_osd_request(obj_req, num_ops);
	if (IS_ERR(osd_req))
		return PTR_ERR(osd_req);

	if (bytes != MODS_ONLY) {
		ret = rbd_osd_setup_copyup(osd_req, which++, bytes);
		if (ret)
			return ret;
	}

	rbd_osd_setup_write_ops(osd_req, which);
	rbd_osd_format_write(osd_req);

	ret = ceph_osdc_alloc_messages(osd_req, GFP_NOIO);
	if (ret)
		return ret;

	rbd_osd_submit(osd_req);
	return 0;
}

static int setup_copyup_bvecs(struct rbd_obj_request *obj_req, u64 obj_overlap)
{
	u32 i;

	rbd_assert(!obj_req->copyup_bvecs);
	obj_req->copyup_bvec_count = calc_pages_for(0, obj_overlap);
	obj_req->copyup_bvecs = kcalloc(obj_req->copyup_bvec_count,
					sizeof(*obj_req->copyup_bvecs),
					GFP_NOIO);
	if (!obj_req->copyup_bvecs)
		return -ENOMEM;

	for (i = 0; i < obj_req->copyup_bvec_count; i++) {
		unsigned int len = min(obj_overlap, (u64)PAGE_SIZE);

		obj_req->copyup_bvecs[i].bv_page = alloc_page(GFP_NOIO);
		if (!obj_req->copyup_bvecs[i].bv_page)
			return -ENOMEM;

		obj_req->copyup_bvecs[i].bv_offset = 0;
		obj_req->copyup_bvecs[i].bv_len = len;
		obj_overlap -= len;
	}

	rbd_assert(!obj_overlap);
	return 0;
}

/*
 * The target object doesn't exist.  Read the data for the entire
 * target object up to the overlap point (if any) from the parent,
 * so we can use it for a copyup.
 */
static int rbd_obj_copyup_read_parent(struct rbd_obj_request *obj_req)
{
	struct rbd_device *rbd_dev = obj_req->img_request->rbd_dev;
	int ret;

	rbd_assert(obj_req->num_img_extents);
	prune_extents(obj_req->img_extents, &obj_req->num_img_extents,
		      rbd_dev->parent_overlap);
	if (!obj_req->num_img_extents) {
		/*
		 * The overlap has become 0 (most likely because the
		 * image has been flattened).  Re-submit the original write
		 * request -- pass MODS_ONLY since the copyup isn't needed
		 * anymore.
		 */
		return rbd_obj_copyup_current_snapc(obj_req, MODS_ONLY);
	}

	ret = setup_copyup_bvecs(obj_req, rbd_obj_img_extents_bytes(obj_req));
	if (ret)
		return ret;

	return rbd_obj_read_from_parent(obj_req);
}

static void rbd_obj_copyup_object_maps(struct rbd_obj_request *obj_req)
{
	struct rbd_device *rbd_dev = obj_req->img_request->rbd_dev;
	struct ceph_snap_context *snapc = obj_req->img_request->snapc;
	u8 new_state;
	u32 i;
	int ret;

	rbd_assert(!obj_req->pending.result && !obj_req->pending.num_pending);

	if (!(rbd_dev->header.features & RBD_FEATURE_OBJECT_MAP))
		return;

	if (obj_req->flags & RBD_OBJ_FLAG_COPYUP_ZEROS)
		return;

	for (i = 0; i < snapc->num_snaps; i++) {
		if ((rbd_dev->header.features & RBD_FEATURE_FAST_DIFF) &&
		    i + 1 < snapc->num_snaps)
			new_state = OBJECT_EXISTS_CLEAN;
		else
			new_state = OBJECT_EXISTS;

		ret = rbd_object_map_update(obj_req, snapc->snaps[i],
					    new_state, NULL);
		if (ret < 0) {
			obj_req->pending.result = ret;
			return;
		}

		rbd_assert(!ret);
		obj_req->pending.num_pending++;
	}
}

static void rbd_obj_copyup_write_object(struct rbd_obj_request *obj_req)
{
	u32 bytes = rbd_obj_img_extents_bytes(obj_req);
	int ret;

	rbd_assert(!obj_req->pending.result && !obj_req->pending.num_pending);

	/*
	 * Only send non-zero copyup data to save some I/O and network
	 * bandwidth -- zero copyup data is equivalent to the object not
	 * existing.
	 */
	if (obj_req->flags & RBD_OBJ_FLAG_COPYUP_ZEROS)
		bytes = 0;

	if (obj_req->img_request->snapc->num_snaps && bytes > 0) {
		/*
		 * Send a copyup request with an empty snapshot context to
		 * deep-copyup the object through all existing snapshots.
		 * A second request with the current snapshot context will be
		 * sent for the actual modification.
		 */
		ret = rbd_obj_copyup_empty_snapc(obj_req, bytes);
		if (ret) {
			obj_req->pending.result = ret;
			return;
		}

		obj_req->pending.num_pending++;
		bytes = MODS_ONLY;
	}

	ret = rbd_obj_copyup_current_snapc(obj_req, bytes);
	if (ret) {
		obj_req->pending.result = ret;
		return;
	}

	obj_req->pending.num_pending++;
}

static bool rbd_obj_advance_copyup(struct rbd_obj_request *obj_req, int *result)
{
	struct rbd_device *rbd_dev = obj_req->img_request->rbd_dev;
	int ret;

again:
	switch (obj_req->copyup_state) {
	case RBD_OBJ_COPYUP_START:
		rbd_assert(!*result);

		ret = rbd_obj_copyup_read_parent(obj_req);
		if (ret) {
			*result = ret;
			return true;
		}
		if (obj_req->num_img_extents)
			obj_req->copyup_state = RBD_OBJ_COPYUP_READ_PARENT;
		else
			obj_req->copyup_state = RBD_OBJ_COPYUP_WRITE_OBJECT;
		return false;
	case RBD_OBJ_COPYUP_READ_PARENT:
		if (*result)
			return true;

		if (is_zero_bvecs(obj_req->copyup_bvecs,
				  rbd_obj_img_extents_bytes(obj_req))) {
			dout("%s %p detected zeros\n", __func__, obj_req);
			obj_req->flags |= RBD_OBJ_FLAG_COPYUP_ZEROS;
		}

		rbd_obj_copyup_object_maps(obj_req);
		if (!obj_req->pending.num_pending) {
			*result = obj_req->pending.result;
			obj_req->copyup_state = RBD_OBJ_COPYUP_OBJECT_MAPS;
			goto again;
		}
		obj_req->copyup_state = __RBD_OBJ_COPYUP_OBJECT_MAPS;
		return false;
	case __RBD_OBJ_COPYUP_OBJECT_MAPS:
		if (!pending_result_dec(&obj_req->pending, result))
			return false;
		/* fall through */
	case RBD_OBJ_COPYUP_OBJECT_MAPS:
		if (*result) {
			rbd_warn(rbd_dev, "snap object map update failed: %d",
				 *result);
			return true;
		}

		rbd_obj_copyup_write_object(obj_req);
		if (!obj_req->pending.num_pending) {
			*result = obj_req->pending.result;
			obj_req->copyup_state = RBD_OBJ_COPYUP_WRITE_OBJECT;
			goto again;
		}
		obj_req->copyup_state = __RBD_OBJ_COPYUP_WRITE_OBJECT;
		return false;
	case __RBD_OBJ_COPYUP_WRITE_OBJECT:
		if (!pending_result_dec(&obj_req->pending, result))
			return false;
		/* fall through */
	case RBD_OBJ_COPYUP_WRITE_OBJECT:
		return true;
	default:
		BUG();
	}
}

/*
 * Return:
 *   0 - object map update sent
 *   1 - object map update isn't needed
 *  <0 - error
 */
static int rbd_obj_write_post_object_map(struct rbd_obj_request *obj_req)
{
	struct rbd_device *rbd_dev = obj_req->img_request->rbd_dev;
	u8 current_state = OBJECT_PENDING;

	if (!(rbd_dev->header.features & RBD_FEATURE_OBJECT_MAP))
		return 1;

	if (!(obj_req->flags & RBD_OBJ_FLAG_DELETION))
		return 1;

	return rbd_object_map_update(obj_req, CEPH_NOSNAP, OBJECT_NONEXISTENT,
				     &current_state);
}

static bool rbd_obj_advance_write(struct rbd_obj_request *obj_req, int *result)
{
	struct rbd_device *rbd_dev = obj_req->img_request->rbd_dev;
	int ret;

again:
	switch (obj_req->write_state) {
	case RBD_OBJ_WRITE_START:
		rbd_assert(!*result);

		if (rbd_obj_write_is_noop(obj_req))
			return true;

		ret = rbd_obj_write_pre_object_map(obj_req);
		if (ret < 0) {
			*result = ret;
			return true;
		}
		obj_req->write_state = RBD_OBJ_WRITE_PRE_OBJECT_MAP;
		if (ret > 0)
			goto again;
		return false;
	case RBD_OBJ_WRITE_PRE_OBJECT_MAP:
		if (*result) {
			rbd_warn(rbd_dev, "pre object map update failed: %d",
				 *result);
			return true;
		}
		ret = rbd_obj_write_object(obj_req);
		if (ret) {
			*result = ret;
			return true;
		}
		obj_req->write_state = RBD_OBJ_WRITE_OBJECT;
		return false;
	case RBD_OBJ_WRITE_OBJECT:
		if (*result == -ENOENT) {
			if (obj_req->flags & RBD_OBJ_FLAG_COPYUP_ENABLED) {
				*result = 0;
				obj_req->copyup_state = RBD_OBJ_COPYUP_START;
				obj_req->write_state = __RBD_OBJ_WRITE_COPYUP;
				goto again;
			}
			/*
			 * On a non-existent object:
			 *   delete - -ENOENT, truncate/zero - 0
			 */
			if (obj_req->flags & RBD_OBJ_FLAG_DELETION)
				*result = 0;
		}
		if (*result)
			return true;

		obj_req->write_state = RBD_OBJ_WRITE_COPYUP;
		goto again;
	case __RBD_OBJ_WRITE_COPYUP:
		if (!rbd_obj_advance_copyup(obj_req, result))
			return false;
		/* fall through */
	case RBD_OBJ_WRITE_COPYUP:
		if (*result) {
			rbd_warn(rbd_dev, "copyup failed: %d", *result);
			return true;
		}
		ret = rbd_obj_write_post_object_map(obj_req);
		if (ret < 0) {
			*result = ret;
			return true;
		}
		obj_req->write_state = RBD_OBJ_WRITE_POST_OBJECT_MAP;
		if (ret > 0)
			goto again;
		return false;
	case RBD_OBJ_WRITE_POST_OBJECT_MAP:
		if (*result)
			rbd_warn(rbd_dev, "post object map update failed: %d",
				 *result);
		return true;
	default:
		BUG();
	}
}

/*
 * Return true if @obj_req is completed.
 */
static bool __rbd_obj_handle_request(struct rbd_obj_request *obj_req,
				     int *result)
{
	struct rbd_img_request *img_req = obj_req->img_request;
	struct rbd_device *rbd_dev = img_req->rbd_dev;
	bool done;

	mutex_lock(&obj_req->state_mutex);
	if (!rbd_img_is_write(img_req))
		done = rbd_obj_advance_read(obj_req, result);
	else
		done = rbd_obj_advance_write(obj_req, result);
	mutex_unlock(&obj_req->state_mutex);

	if (done && *result) {
		rbd_assert(*result < 0);
		rbd_warn(rbd_dev, "%s at objno %llu %llu~%llu result %d",
			 obj_op_name(img_req->op_type), obj_req->ex.oe_objno,
			 obj_req->ex.oe_off, obj_req->ex.oe_len, *result);
	}
	return done;
}

/*
 * This is open-coded in rbd_img_handle_request() to avoid parent chain
 * recursion.
 */
static void rbd_obj_handle_request(struct rbd_obj_request *obj_req, int result)
{
	if (__rbd_obj_handle_request(obj_req, &result))
		rbd_img_handle_request(obj_req->img_request, result);
}

static bool need_exclusive_lock(struct rbd_img_request *img_req)
{
	struct rbd_device *rbd_dev = img_req->rbd_dev;

	if (!(rbd_dev->header.features & RBD_FEATURE_EXCLUSIVE_LOCK))
		return false;

	if (rbd_dev->spec->snap_id != CEPH_NOSNAP)
		return false;

	rbd_assert(!test_bit(IMG_REQ_CHILD, &img_req->flags));
	if (rbd_dev->opts->lock_on_read ||
	    (rbd_dev->header.features & RBD_FEATURE_OBJECT_MAP))
		return true;

	return rbd_img_is_write(img_req);
}

static bool rbd_lock_add_request(struct rbd_img_request *img_req)
{
	struct rbd_device *rbd_dev = img_req->rbd_dev;
	bool locked;

	lockdep_assert_held(&rbd_dev->lock_rwsem);
	locked = rbd_dev->lock_state == RBD_LOCK_STATE_LOCKED;
	spin_lock(&rbd_dev->lock_lists_lock);
	rbd_assert(list_empty(&img_req->lock_item));
	if (!locked)
		list_add_tail(&img_req->lock_item, &rbd_dev->acquiring_list);
	else
		list_add_tail(&img_req->lock_item, &rbd_dev->running_list);
	spin_unlock(&rbd_dev->lock_lists_lock);
	return locked;
}

static void rbd_lock_del_request(struct rbd_img_request *img_req)
{
	struct rbd_device *rbd_dev = img_req->rbd_dev;
	bool need_wakeup;

	lockdep_assert_held(&rbd_dev->lock_rwsem);
	spin_lock(&rbd_dev->lock_lists_lock);
	rbd_assert(!list_empty(&img_req->lock_item));
	list_del_init(&img_req->lock_item);
	need_wakeup = (rbd_dev->lock_state == RBD_LOCK_STATE_RELEASING &&
		       list_empty(&rbd_dev->running_list));
	spin_unlock(&rbd_dev->lock_lists_lock);
	if (need_wakeup)
		complete(&rbd_dev->releasing_wait);
}

static int rbd_img_exclusive_lock(struct rbd_img_request *img_req)
{
	struct rbd_device *rbd_dev = img_req->rbd_dev;

	if (!need_exclusive_lock(img_req))
		return 1;

	if (rbd_lock_add_request(img_req))
		return 1;

	if (rbd_dev->opts->exclusive) {
		WARN_ON(1); /* lock got released? */
		return -EROFS;
	}

	/*
	 * Note the use of mod_delayed_work() in rbd_acquire_lock()
	 * and cancel_delayed_work() in wake_lock_waiters().
	 */
	dout("%s rbd_dev %p queueing lock_dwork\n", __func__, rbd_dev);
	queue_delayed_work(rbd_dev->task_wq, &rbd_dev->lock_dwork, 0);
	return 0;
}

static void rbd_img_object_requests(struct rbd_img_request *img_req)
{
	struct rbd_obj_request *obj_req;

	rbd_assert(!img_req->pending.result && !img_req->pending.num_pending);

	for_each_obj_request(img_req, obj_req) {
		int result = 0;

		if (__rbd_obj_handle_request(obj_req, &result)) {
			if (result) {
				img_req->pending.result = result;
				return;
			}
		} else {
			img_req->pending.num_pending++;
		}
	}
}

static bool rbd_img_advance(struct rbd_img_request *img_req, int *result)
{
	struct rbd_device *rbd_dev = img_req->rbd_dev;
	int ret;

again:
	switch (img_req->state) {
	case RBD_IMG_START:
		rbd_assert(!*result);

		ret = rbd_img_exclusive_lock(img_req);
		if (ret < 0) {
			*result = ret;
			return true;
		}
		img_req->state = RBD_IMG_EXCLUSIVE_LOCK;
		if (ret > 0)
			goto again;
		return false;
	case RBD_IMG_EXCLUSIVE_LOCK:
		if (*result)
			return true;

		rbd_assert(!need_exclusive_lock(img_req) ||
			   __rbd_is_lock_owner(rbd_dev));

		rbd_img_object_requests(img_req);
		if (!img_req->pending.num_pending) {
			*result = img_req->pending.result;
			img_req->state = RBD_IMG_OBJECT_REQUESTS;
			goto again;
		}
		img_req->state = __RBD_IMG_OBJECT_REQUESTS;
		return false;
	case __RBD_IMG_OBJECT_REQUESTS:
		if (!pending_result_dec(&img_req->pending, result))
			return false;
		/* fall through */
	case RBD_IMG_OBJECT_REQUESTS:
		return true;
	default:
		BUG();
	}
}

/*
 * Return true if @img_req is completed.
 */
static bool __rbd_img_handle_request(struct rbd_img_request *img_req,
				     int *result)
{
	struct rbd_device *rbd_dev = img_req->rbd_dev;
	bool done;

	if (need_exclusive_lock(img_req)) {
		down_read(&rbd_dev->lock_rwsem);
		mutex_lock(&img_req->state_mutex);
		done = rbd_img_advance(img_req, result);
		if (done)
			rbd_lock_del_request(img_req);
		mutex_unlock(&img_req->state_mutex);
		up_read(&rbd_dev->lock_rwsem);
	} else {
		mutex_lock(&img_req->state_mutex);
		done = rbd_img_advance(img_req, result);
		mutex_unlock(&img_req->state_mutex);
	}

	if (done && *result) {
		rbd_assert(*result < 0);
		rbd_warn(rbd_dev, "%s%s result %d",
		      test_bit(IMG_REQ_CHILD, &img_req->flags) ? "child " : "",
		      obj_op_name(img_req->op_type), *result);
	}
	return done;
}

static void rbd_img_handle_request(struct rbd_img_request *img_req, int result)
{
again:
	if (!__rbd_img_handle_request(img_req, &result))
		return;

	if (test_bit(IMG_REQ_CHILD, &img_req->flags)) {
		struct rbd_obj_request *obj_req = img_req->obj_request;

		rbd_img_request_put(img_req);
		if (__rbd_obj_handle_request(obj_req, &result)) {
			img_req = obj_req->img_request;
			goto again;
		}
	} else {
		struct request *rq = img_req->rq;

		rbd_img_request_put(img_req);
		blk_mq_end_request(rq, errno_to_blk_status(result));
	}
}

static const struct rbd_client_id rbd_empty_cid;

static bool rbd_cid_equal(const struct rbd_client_id *lhs,
			  const struct rbd_client_id *rhs)
{
	return lhs->gid == rhs->gid && lhs->handle == rhs->handle;
}

static struct rbd_client_id rbd_get_cid(struct rbd_device *rbd_dev)
{
	struct rbd_client_id cid;

	mutex_lock(&rbd_dev->watch_mutex);
	cid.gid = ceph_client_gid(rbd_dev->rbd_client->client);
	cid.handle = rbd_dev->watch_cookie;
	mutex_unlock(&rbd_dev->watch_mutex);
	return cid;
}

/*
 * lock_rwsem must be held for write
 */
static void rbd_set_owner_cid(struct rbd_device *rbd_dev,
			      const struct rbd_client_id *cid)
{
	dout("%s rbd_dev %p %llu-%llu -> %llu-%llu\n", __func__, rbd_dev,
	     rbd_dev->owner_cid.gid, rbd_dev->owner_cid.handle,
	     cid->gid, cid->handle);
	rbd_dev->owner_cid = *cid; /* struct */
}

static void format_lock_cookie(struct rbd_device *rbd_dev, char *buf)
{
	mutex_lock(&rbd_dev->watch_mutex);
	sprintf(buf, "%s %llu", RBD_LOCK_COOKIE_PREFIX, rbd_dev->watch_cookie);
	mutex_unlock(&rbd_dev->watch_mutex);
}

static void __rbd_lock(struct rbd_device *rbd_dev, const char *cookie)
{
	struct rbd_client_id cid = rbd_get_cid(rbd_dev);

	rbd_dev->lock_state = RBD_LOCK_STATE_LOCKED;
	strcpy(rbd_dev->lock_cookie, cookie);
	rbd_set_owner_cid(rbd_dev, &cid);
	queue_work(rbd_dev->task_wq, &rbd_dev->acquired_lock_work);
}

/*
 * lock_rwsem must be held for write
 */
static int rbd_lock(struct rbd_device *rbd_dev)
{
	struct ceph_osd_client *osdc = &rbd_dev->rbd_client->client->osdc;
	char cookie[32];
	int ret;

	WARN_ON(__rbd_is_lock_owner(rbd_dev) ||
		rbd_dev->lock_cookie[0] != '\0');

	format_lock_cookie(rbd_dev, cookie);
	ret = ceph_cls_lock(osdc, &rbd_dev->header_oid, &rbd_dev->header_oloc,
			    RBD_LOCK_NAME, CEPH_CLS_LOCK_EXCLUSIVE, cookie,
			    RBD_LOCK_TAG, "", 0);
	if (ret)
		return ret;

	__rbd_lock(rbd_dev, cookie);
	return 0;
}

/*
 * lock_rwsem must be held for write
 */
static void rbd_unlock(struct rbd_device *rbd_dev)
{
	struct ceph_osd_client *osdc = &rbd_dev->rbd_client->client->osdc;
	int ret;

	WARN_ON(!__rbd_is_lock_owner(rbd_dev) ||
		rbd_dev->lock_cookie[0] == '\0');

	ret = ceph_cls_unlock(osdc, &rbd_dev->header_oid, &rbd_dev->header_oloc,
			      RBD_LOCK_NAME, rbd_dev->lock_cookie);
	if (ret && ret != -ENOENT)
		rbd_warn(rbd_dev, "failed to unlock header: %d", ret);

	/* treat errors as the image is unlocked */
	rbd_dev->lock_state = RBD_LOCK_STATE_UNLOCKED;
	rbd_dev->lock_cookie[0] = '\0';
	rbd_set_owner_cid(rbd_dev, &rbd_empty_cid);
	queue_work(rbd_dev->task_wq, &rbd_dev->released_lock_work);
}

static int __rbd_notify_op_lock(struct rbd_device *rbd_dev,
				enum rbd_notify_op notify_op,
				struct page ***preply_pages,
				size_t *preply_len)
{
	struct ceph_osd_client *osdc = &rbd_dev->rbd_client->client->osdc;
	struct rbd_client_id cid = rbd_get_cid(rbd_dev);
	char buf[4 + 8 + 8 + CEPH_ENCODING_START_BLK_LEN];
	int buf_size = sizeof(buf);
	void *p = buf;

	dout("%s rbd_dev %p notify_op %d\n", __func__, rbd_dev, notify_op);

	/* encode *LockPayload NotifyMessage (op + ClientId) */
	ceph_start_encoding(&p, 2, 1, buf_size - CEPH_ENCODING_START_BLK_LEN);
	ceph_encode_32(&p, notify_op);
	ceph_encode_64(&p, cid.gid);
	ceph_encode_64(&p, cid.handle);

	return ceph_osdc_notify(osdc, &rbd_dev->header_oid,
				&rbd_dev->header_oloc, buf, buf_size,
				RBD_NOTIFY_TIMEOUT, preply_pages, preply_len);
}

static void rbd_notify_op_lock(struct rbd_device *rbd_dev,
			       enum rbd_notify_op notify_op)
{
	struct page **reply_pages;
	size_t reply_len;

	__rbd_notify_op_lock(rbd_dev, notify_op, &reply_pages, &reply_len);
	ceph_release_page_vector(reply_pages, calc_pages_for(0, reply_len));
}

static void rbd_notify_acquired_lock(struct work_struct *work)
{
	struct rbd_device *rbd_dev = container_of(work, struct rbd_device,
						  acquired_lock_work);

	rbd_notify_op_lock(rbd_dev, RBD_NOTIFY_OP_ACQUIRED_LOCK);
}

static void rbd_notify_released_lock(struct work_struct *work)
{
	struct rbd_device *rbd_dev = container_of(work, struct rbd_device,
						  released_lock_work);

	rbd_notify_op_lock(rbd_dev, RBD_NOTIFY_OP_RELEASED_LOCK);
}

static int rbd_request_lock(struct rbd_device *rbd_dev)
{
	struct page **reply_pages;
	size_t reply_len;
	bool lock_owner_responded = false;
	int ret;

	dout("%s rbd_dev %p\n", __func__, rbd_dev);

	ret = __rbd_notify_op_lock(rbd_dev, RBD_NOTIFY_OP_REQUEST_LOCK,
				   &reply_pages, &reply_len);
	if (ret && ret != -ETIMEDOUT) {
		rbd_warn(rbd_dev, "failed to request lock: %d", ret);
		goto out;
	}

	if (reply_len > 0 && reply_len <= PAGE_SIZE) {
		void *p = page_address(reply_pages[0]);
		void *const end = p + reply_len;
		u32 n;

		ceph_decode_32_safe(&p, end, n, e_inval); /* num_acks */
		while (n--) {
			u8 struct_v;
			u32 len;

			ceph_decode_need(&p, end, 8 + 8, e_inval);
			p += 8 + 8; /* skip gid and cookie */

			ceph_decode_32_safe(&p, end, len, e_inval);
			if (!len)
				continue;

			if (lock_owner_responded) {
				rbd_warn(rbd_dev,
					 "duplicate lock owners detected");
				ret = -EIO;
				goto out;
			}

			lock_owner_responded = true;
			ret = ceph_start_decoding(&p, end, 1, "ResponseMessage",
						  &struct_v, &len);
			if (ret) {
				rbd_warn(rbd_dev,
					 "failed to decode ResponseMessage: %d",
					 ret);
				goto e_inval;
			}

			ret = ceph_decode_32(&p);
		}
	}

	if (!lock_owner_responded) {
		rbd_warn(rbd_dev, "no lock owners detected");
		ret = -ETIMEDOUT;
	}

out:
	ceph_release_page_vector(reply_pages, calc_pages_for(0, reply_len));
	return ret;

e_inval:
	ret = -EINVAL;
	goto out;
}

/*
 * Either image request state machine(s) or rbd_add_acquire_lock()
 * (i.e. "rbd map").
 */
static void wake_lock_waiters(struct rbd_device *rbd_dev, int result)
{
	struct rbd_img_request *img_req;

	dout("%s rbd_dev %p result %d\n", __func__, rbd_dev, result);
	lockdep_assert_held_write(&rbd_dev->lock_rwsem);

	cancel_delayed_work(&rbd_dev->lock_dwork);
	if (!completion_done(&rbd_dev->acquire_wait)) {
		rbd_assert(list_empty(&rbd_dev->acquiring_list) &&
			   list_empty(&rbd_dev->running_list));
		rbd_dev->acquire_err = result;
		complete_all(&rbd_dev->acquire_wait);
		return;
	}

	list_for_each_entry(img_req, &rbd_dev->acquiring_list, lock_item) {
		mutex_lock(&img_req->state_mutex);
		rbd_assert(img_req->state == RBD_IMG_EXCLUSIVE_LOCK);
		rbd_img_schedule(img_req, result);
		mutex_unlock(&img_req->state_mutex);
	}

	list_splice_tail_init(&rbd_dev->acquiring_list, &rbd_dev->running_list);
}

static int get_lock_owner_info(struct rbd_device *rbd_dev,
			       struct ceph_locker **lockers, u32 *num_lockers)
{
	struct ceph_osd_client *osdc = &rbd_dev->rbd_client->client->osdc;
	u8 lock_type;
	char *lock_tag;
	int ret;

	dout("%s rbd_dev %p\n", __func__, rbd_dev);

	ret = ceph_cls_lock_info(osdc, &rbd_dev->header_oid,
				 &rbd_dev->header_oloc, RBD_LOCK_NAME,
				 &lock_type, &lock_tag, lockers, num_lockers);
	if (ret)
		return ret;

	if (*num_lockers == 0) {
		dout("%s rbd_dev %p no lockers detected\n", __func__, rbd_dev);
		goto out;
	}

	if (strcmp(lock_tag, RBD_LOCK_TAG)) {
		rbd_warn(rbd_dev, "locked by external mechanism, tag %s",
			 lock_tag);
		ret = -EBUSY;
		goto out;
	}

	if (lock_type == CEPH_CLS_LOCK_SHARED) {
		rbd_warn(rbd_dev, "shared lock type detected");
		ret = -EBUSY;
		goto out;
	}

	if (strncmp((*lockers)[0].id.cookie, RBD_LOCK_COOKIE_PREFIX,
		    strlen(RBD_LOCK_COOKIE_PREFIX))) {
		rbd_warn(rbd_dev, "locked by external mechanism, cookie %s",
			 (*lockers)[0].id.cookie);
		ret = -EBUSY;
		goto out;
	}

out:
	kfree(lock_tag);
	return ret;
}

static int find_watcher(struct rbd_device *rbd_dev,
			const struct ceph_locker *locker)
{
	struct ceph_osd_client *osdc = &rbd_dev->rbd_client->client->osdc;
	struct ceph_watch_item *watchers;
	u32 num_watchers;
	u64 cookie;
	int i;
	int ret;

	ret = ceph_osdc_list_watchers(osdc, &rbd_dev->header_oid,
				      &rbd_dev->header_oloc, &watchers,
				      &num_watchers);
	if (ret)
		return ret;

	sscanf(locker->id.cookie, RBD_LOCK_COOKIE_PREFIX " %llu", &cookie);
	for (i = 0; i < num_watchers; i++) {
		if (!memcmp(&watchers[i].addr, &locker->info.addr,
			    sizeof(locker->info.addr)) &&
		    watchers[i].cookie == cookie) {
			struct rbd_client_id cid = {
				.gid = le64_to_cpu(watchers[i].name.num),
				.handle = cookie,
			};

			dout("%s rbd_dev %p found cid %llu-%llu\n", __func__,
			     rbd_dev, cid.gid, cid.handle);
			rbd_set_owner_cid(rbd_dev, &cid);
			ret = 1;
			goto out;
		}
	}

	dout("%s rbd_dev %p no watchers\n", __func__, rbd_dev);
	ret = 0;
out:
	kfree(watchers);
	return ret;
}

/*
 * lock_rwsem must be held for write
 */
static int rbd_try_lock(struct rbd_device *rbd_dev)
{
	struct ceph_client *client = rbd_dev->rbd_client->client;
	struct ceph_locker *lockers;
	u32 num_lockers;
	int ret;

	for (;;) {
		ret = rbd_lock(rbd_dev);
		if (ret != -EBUSY)
			return ret;

		/* determine if the current lock holder is still alive */
		ret = get_lock_owner_info(rbd_dev, &lockers, &num_lockers);
		if (ret)
			return ret;

		if (num_lockers == 0)
			goto again;

		ret = find_watcher(rbd_dev, lockers);
		if (ret)
			goto out; /* request lock or error */

		rbd_warn(rbd_dev, "breaking header lock owned by %s%llu",
			 ENTITY_NAME(lockers[0].id.name));

		ret = ceph_monc_blacklist_add(&client->monc,
					      &lockers[0].info.addr);
		if (ret) {
			rbd_warn(rbd_dev, "blacklist of %s%llu failed: %d",
				 ENTITY_NAME(lockers[0].id.name), ret);
			goto out;
		}

		ret = ceph_cls_break_lock(&client->osdc, &rbd_dev->header_oid,
					  &rbd_dev->header_oloc, RBD_LOCK_NAME,
					  lockers[0].id.cookie,
					  &lockers[0].id.name);
		if (ret && ret != -ENOENT)
			goto out;

again:
		ceph_free_lockers(lockers, num_lockers);
	}

out:
	ceph_free_lockers(lockers, num_lockers);
	return ret;
}

static int rbd_post_acquire_action(struct rbd_device *rbd_dev)
{
	int ret;

	if (rbd_dev->header.features & RBD_FEATURE_OBJECT_MAP) {
		ret = rbd_object_map_open(rbd_dev);
		if (ret)
			return ret;
	}

	return 0;
}

/*
 * Return:
 *   0 - lock acquired
 *   1 - caller should call rbd_request_lock()
 *  <0 - error
 */
static int rbd_try_acquire_lock(struct rbd_device *rbd_dev)
{
	int ret;

	down_read(&rbd_dev->lock_rwsem);
	dout("%s rbd_dev %p read lock_state %d\n", __func__, rbd_dev,
	     rbd_dev->lock_state);
	if (__rbd_is_lock_owner(rbd_dev)) {
		up_read(&rbd_dev->lock_rwsem);
		return 0;
	}

	up_read(&rbd_dev->lock_rwsem);
	down_write(&rbd_dev->lock_rwsem);
	dout("%s rbd_dev %p write lock_state %d\n", __func__, rbd_dev,
	     rbd_dev->lock_state);
	if (__rbd_is_lock_owner(rbd_dev)) {
		up_write(&rbd_dev->lock_rwsem);
		return 0;
	}

	ret = rbd_try_lock(rbd_dev);
	if (ret < 0) {
		rbd_warn(rbd_dev, "failed to lock header: %d", ret);
		if (ret == -EBLACKLISTED)
			goto out;

		ret = 1; /* request lock anyway */
	}
	if (ret > 0) {
		up_write(&rbd_dev->lock_rwsem);
		return ret;
	}

	rbd_assert(rbd_dev->lock_state == RBD_LOCK_STATE_LOCKED);
	rbd_assert(list_empty(&rbd_dev->running_list));

	ret = rbd_post_acquire_action(rbd_dev);
	if (ret) {
		rbd_warn(rbd_dev, "post-acquire action failed: %d", ret);
		/*
		 * Can't stay in RBD_LOCK_STATE_LOCKED because
		 * rbd_lock_add_request() would let the request through,
		 * assuming that e.g. object map is locked and loaded.
		 */
		rbd_unlock(rbd_dev);
	}

out:
	wake_lock_waiters(rbd_dev, ret);
	up_write(&rbd_dev->lock_rwsem);
	return ret;
}

static void rbd_acquire_lock(struct work_struct *work)
{
	struct rbd_device *rbd_dev = container_of(to_delayed_work(work),
					    struct rbd_device, lock_dwork);
	int ret;

	dout("%s rbd_dev %p\n", __func__, rbd_dev);
again:
	ret = rbd_try_acquire_lock(rbd_dev);
	if (ret <= 0) {
		dout("%s rbd_dev %p ret %d - done\n", __func__, rbd_dev, ret);
		return;
	}

	ret = rbd_request_lock(rbd_dev);
	if (ret == -ETIMEDOUT) {
		goto again; /* treat this as a dead client */
	} else if (ret == -EROFS) {
		rbd_warn(rbd_dev, "peer will not release lock");
		down_write(&rbd_dev->lock_rwsem);
		wake_lock_waiters(rbd_dev, ret);
		up_write(&rbd_dev->lock_rwsem);
	} else if (ret < 0) {
		rbd_warn(rbd_dev, "error requesting lock: %d", ret);
		mod_delayed_work(rbd_dev->task_wq, &rbd_dev->lock_dwork,
				 RBD_RETRY_DELAY);
	} else {
		/*
		 * lock owner acked, but resend if we don't see them
		 * release the lock
		 */
		dout("%s rbd_dev %p requeueing lock_dwork\n", __func__,
		     rbd_dev);
		mod_delayed_work(rbd_dev->task_wq, &rbd_dev->lock_dwork,
		    msecs_to_jiffies(2 * RBD_NOTIFY_TIMEOUT * MSEC_PER_SEC));
	}
}

static bool rbd_quiesce_lock(struct rbd_device *rbd_dev)
{
	bool need_wait;

	dout("%s rbd_dev %p\n", __func__, rbd_dev);
	lockdep_assert_held_write(&rbd_dev->lock_rwsem);

	if (rbd_dev->lock_state != RBD_LOCK_STATE_LOCKED)
		return false;

	/*
	 * Ensure that all in-flight IO is flushed.
	 */
	rbd_dev->lock_state = RBD_LOCK_STATE_RELEASING;
	rbd_assert(!completion_done(&rbd_dev->releasing_wait));
	need_wait = !list_empty(&rbd_dev->running_list);
	downgrade_write(&rbd_dev->lock_rwsem);
	if (need_wait)
		wait_for_completion(&rbd_dev->releasing_wait);
	up_read(&rbd_dev->lock_rwsem);

	down_write(&rbd_dev->lock_rwsem);
	if (rbd_dev->lock_state != RBD_LOCK_STATE_RELEASING)
		return false;

	rbd_assert(list_empty(&rbd_dev->running_list));
	return true;
}

static void rbd_pre_release_action(struct rbd_device *rbd_dev)
{
	if (rbd_dev->header.features & RBD_FEATURE_OBJECT_MAP)
		rbd_object_map_close(rbd_dev);
}

static void __rbd_release_lock(struct rbd_device *rbd_dev)
{
	rbd_assert(list_empty(&rbd_dev->running_list));

	rbd_pre_release_action(rbd_dev);
	rbd_unlock(rbd_dev);
}

/*
 * lock_rwsem must be held for write
 */
static void rbd_release_lock(struct rbd_device *rbd_dev)
{
	if (!rbd_quiesce_lock(rbd_dev))
		return;

	__rbd_release_lock(rbd_dev);

	/*
	 * Give others a chance to grab the lock - we would re-acquire
	 * almost immediately if we got new IO while draining the running
	 * list otherwise.  We need to ack our own notifications, so this
	 * lock_dwork will be requeued from rbd_handle_released_lock() by
	 * way of maybe_kick_acquire().
	 */
	cancel_delayed_work(&rbd_dev->lock_dwork);
}

static void rbd_release_lock_work(struct work_struct *work)
{
	struct rbd_device *rbd_dev = container_of(work, struct rbd_device,
						  unlock_work);

	down_write(&rbd_dev->lock_rwsem);
	rbd_release_lock(rbd_dev);
	up_write(&rbd_dev->lock_rwsem);
}

static void maybe_kick_acquire(struct rbd_device *rbd_dev)
{
	bool have_requests;

	dout("%s rbd_dev %p\n", __func__, rbd_dev);
	if (__rbd_is_lock_owner(rbd_dev))
		return;

	spin_lock(&rbd_dev->lock_lists_lock);
	have_requests = !list_empty(&rbd_dev->acquiring_list);
	spin_unlock(&rbd_dev->lock_lists_lock);
	if (have_requests || delayed_work_pending(&rbd_dev->lock_dwork)) {
		dout("%s rbd_dev %p kicking lock_dwork\n", __func__, rbd_dev);
		mod_delayed_work(rbd_dev->task_wq, &rbd_dev->lock_dwork, 0);
	}
}

static void rbd_handle_acquired_lock(struct rbd_device *rbd_dev, u8 struct_v,
				     void **p)
{
	struct rbd_client_id cid = { 0 };

	if (struct_v >= 2) {
		cid.gid = ceph_decode_64(p);
		cid.handle = ceph_decode_64(p);
	}

	dout("%s rbd_dev %p cid %llu-%llu\n", __func__, rbd_dev, cid.gid,
	     cid.handle);
	if (!rbd_cid_equal(&cid, &rbd_empty_cid)) {
		down_write(&rbd_dev->lock_rwsem);
		if (rbd_cid_equal(&cid, &rbd_dev->owner_cid)) {
			/*
			 * we already know that the remote client is
			 * the owner
			 */
			up_write(&rbd_dev->lock_rwsem);
			return;
		}

		rbd_set_owner_cid(rbd_dev, &cid);
		downgrade_write(&rbd_dev->lock_rwsem);
	} else {
		down_read(&rbd_dev->lock_rwsem);
	}

	maybe_kick_acquire(rbd_dev);
	up_read(&rbd_dev->lock_rwsem);
}

static void rbd_handle_released_lock(struct rbd_device *rbd_dev, u8 struct_v,
				     void **p)
{
	struct rbd_client_id cid = { 0 };

	if (struct_v >= 2) {
		cid.gid = ceph_decode_64(p);
		cid.handle = ceph_decode_64(p);
	}

	dout("%s rbd_dev %p cid %llu-%llu\n", __func__, rbd_dev, cid.gid,
	     cid.handle);
	if (!rbd_cid_equal(&cid, &rbd_empty_cid)) {
		down_write(&rbd_dev->lock_rwsem);
		if (!rbd_cid_equal(&cid, &rbd_dev->owner_cid)) {
			dout("%s rbd_dev %p unexpected owner, cid %llu-%llu != owner_cid %llu-%llu\n",
			     __func__, rbd_dev, cid.gid, cid.handle,
			     rbd_dev->owner_cid.gid, rbd_dev->owner_cid.handle);
			up_write(&rbd_dev->lock_rwsem);
			return;
		}

		rbd_set_owner_cid(rbd_dev, &rbd_empty_cid);
		downgrade_write(&rbd_dev->lock_rwsem);
	} else {
		down_read(&rbd_dev->lock_rwsem);
	}

	maybe_kick_acquire(rbd_dev);
	up_read(&rbd_dev->lock_rwsem);
}

/*
 * Returns result for ResponseMessage to be encoded (<= 0), or 1 if no
 * ResponseMessage is needed.
 */
static int rbd_handle_request_lock(struct rbd_device *rbd_dev, u8 struct_v,
				   void **p)
{
	struct rbd_client_id my_cid = rbd_get_cid(rbd_dev);
	struct rbd_client_id cid = { 0 };
	int result = 1;

	if (struct_v >= 2) {
		cid.gid = ceph_decode_64(p);
		cid.handle = ceph_decode_64(p);
	}

	dout("%s rbd_dev %p cid %llu-%llu\n", __func__, rbd_dev, cid.gid,
	     cid.handle);
	if (rbd_cid_equal(&cid, &my_cid))
		return result;

	down_read(&rbd_dev->lock_rwsem);
	if (__rbd_is_lock_owner(rbd_dev)) {
		if (rbd_dev->lock_state == RBD_LOCK_STATE_LOCKED &&
		    rbd_cid_equal(&rbd_dev->owner_cid, &rbd_empty_cid))
			goto out_unlock;

		/*
		 * encode ResponseMessage(0) so the peer can detect
		 * a missing owner
		 */
		result = 0;

		if (rbd_dev->lock_state == RBD_LOCK_STATE_LOCKED) {
			if (!rbd_dev->opts->exclusive) {
				dout("%s rbd_dev %p queueing unlock_work\n",
				     __func__, rbd_dev);
				queue_work(rbd_dev->task_wq,
					   &rbd_dev->unlock_work);
			} else {
				/* refuse to release the lock */
				result = -EROFS;
			}
		}
	}

out_unlock:
	up_read(&rbd_dev->lock_rwsem);
	return result;
}

static void __rbd_acknowledge_notify(struct rbd_device *rbd_dev,
				     u64 notify_id, u64 cookie, s32 *result)
{
	struct ceph_osd_client *osdc = &rbd_dev->rbd_client->client->osdc;
	char buf[4 + CEPH_ENCODING_START_BLK_LEN];
	int buf_size = sizeof(buf);
	int ret;

	if (result) {
		void *p = buf;

		/* encode ResponseMessage */
		ceph_start_encoding(&p, 1, 1,
				    buf_size - CEPH_ENCODING_START_BLK_LEN);
		ceph_encode_32(&p, *result);
	} else {
		buf_size = 0;
	}

	ret = ceph_osdc_notify_ack(osdc, &rbd_dev->header_oid,
				   &rbd_dev->header_oloc, notify_id, cookie,
				   buf, buf_size);
	if (ret)
		rbd_warn(rbd_dev, "acknowledge_notify failed: %d", ret);
}

static void rbd_acknowledge_notify(struct rbd_device *rbd_dev, u64 notify_id,
				   u64 cookie)
{
	dout("%s rbd_dev %p\n", __func__, rbd_dev);
	__rbd_acknowledge_notify(rbd_dev, notify_id, cookie, NULL);
}

static void rbd_acknowledge_notify_result(struct rbd_device *rbd_dev,
					  u64 notify_id, u64 cookie, s32 result)
{
	dout("%s rbd_dev %p result %d\n", __func__, rbd_dev, result);
	__rbd_acknowledge_notify(rbd_dev, notify_id, cookie, &result);
}

static void rbd_watch_cb(void *arg, u64 notify_id, u64 cookie,
			 u64 notifier_id, void *data, size_t data_len)
{
	struct rbd_device *rbd_dev = arg;
	void *p = data;
	void *const end = p + data_len;
	u8 struct_v = 0;
	u32 len;
	u32 notify_op;
	int ret;

	dout("%s rbd_dev %p cookie %llu notify_id %llu data_len %zu\n",
	     __func__, rbd_dev, cookie, notify_id, data_len);
	if (data_len) {
		ret = ceph_start_decoding(&p, end, 1, "NotifyMessage",
					  &struct_v, &len);
		if (ret) {
			rbd_warn(rbd_dev, "failed to decode NotifyMessage: %d",
				 ret);
			return;
		}

		notify_op = ceph_decode_32(&p);
	} else {
		/* legacy notification for header updates */
		notify_op = RBD_NOTIFY_OP_HEADER_UPDATE;
		len = 0;
	}

	dout("%s rbd_dev %p notify_op %u\n", __func__, rbd_dev, notify_op);
	switch (notify_op) {
	case RBD_NOTIFY_OP_ACQUIRED_LOCK:
		rbd_handle_acquired_lock(rbd_dev, struct_v, &p);
		rbd_acknowledge_notify(rbd_dev, notify_id, cookie);
		break;
	case RBD_NOTIFY_OP_RELEASED_LOCK:
		rbd_handle_released_lock(rbd_dev, struct_v, &p);
		rbd_acknowledge_notify(rbd_dev, notify_id, cookie);
		break;
	case RBD_NOTIFY_OP_REQUEST_LOCK:
		ret = rbd_handle_request_lock(rbd_dev, struct_v, &p);
		if (ret <= 0)
			rbd_acknowledge_notify_result(rbd_dev, notify_id,
						      cookie, ret);
		else
			rbd_acknowledge_notify(rbd_dev, notify_id, cookie);
		break;
	case RBD_NOTIFY_OP_HEADER_UPDATE:
		ret = rbd_dev_refresh(rbd_dev);
		if (ret)
			rbd_warn(rbd_dev, "refresh failed: %d", ret);

		rbd_acknowledge_notify(rbd_dev, notify_id, cookie);
		break;
	default:
		if (rbd_is_lock_owner(rbd_dev))
			rbd_acknowledge_notify_result(rbd_dev, notify_id,
						      cookie, -EOPNOTSUPP);
		else
			rbd_acknowledge_notify(rbd_dev, notify_id, cookie);
		break;
	}
}

static void __rbd_unregister_watch(struct rbd_device *rbd_dev);

static void rbd_watch_errcb(void *arg, u64 cookie, int err)
{
	struct rbd_device *rbd_dev = arg;

	rbd_warn(rbd_dev, "encountered watch error: %d", err);

	down_write(&rbd_dev->lock_rwsem);
	rbd_set_owner_cid(rbd_dev, &rbd_empty_cid);
	up_write(&rbd_dev->lock_rwsem);

	mutex_lock(&rbd_dev->watch_mutex);
	if (rbd_dev->watch_state == RBD_WATCH_STATE_REGISTERED) {
		__rbd_unregister_watch(rbd_dev);
		rbd_dev->watch_state = RBD_WATCH_STATE_ERROR;

		queue_delayed_work(rbd_dev->task_wq, &rbd_dev->watch_dwork, 0);
	}
	mutex_unlock(&rbd_dev->watch_mutex);
}

/*
 * watch_mutex must be locked
 */
static int __rbd_register_watch(struct rbd_device *rbd_dev)
{
	struct ceph_osd_client *osdc = &rbd_dev->rbd_client->client->osdc;
	struct ceph_osd_linger_request *handle;

	rbd_assert(!rbd_dev->watch_handle);
	dout("%s rbd_dev %p\n", __func__, rbd_dev);

	handle = ceph_osdc_watch(osdc, &rbd_dev->header_oid,
				 &rbd_dev->header_oloc, rbd_watch_cb,
				 rbd_watch_errcb, rbd_dev);
	if (IS_ERR(handle))
		return PTR_ERR(handle);

	rbd_dev->watch_handle = handle;
	return 0;
}

/*
 * watch_mutex must be locked
 */
static void __rbd_unregister_watch(struct rbd_device *rbd_dev)
{
	struct ceph_osd_client *osdc = &rbd_dev->rbd_client->client->osdc;
	int ret;

	rbd_assert(rbd_dev->watch_handle);
	dout("%s rbd_dev %p\n", __func__, rbd_dev);

	ret = ceph_osdc_unwatch(osdc, rbd_dev->watch_handle);
	if (ret)
		rbd_warn(rbd_dev, "failed to unwatch: %d", ret);

	rbd_dev->watch_handle = NULL;
}

static int rbd_register_watch(struct rbd_device *rbd_dev)
{
	int ret;

	mutex_lock(&rbd_dev->watch_mutex);
	rbd_assert(rbd_dev->watch_state == RBD_WATCH_STATE_UNREGISTERED);
	ret = __rbd_register_watch(rbd_dev);
	if (ret)
		goto out;

	rbd_dev->watch_state = RBD_WATCH_STATE_REGISTERED;
	rbd_dev->watch_cookie = rbd_dev->watch_handle->linger_id;

out:
	mutex_unlock(&rbd_dev->watch_mutex);
	return ret;
}

static void cancel_tasks_sync(struct rbd_device *rbd_dev)
{
	dout("%s rbd_dev %p\n", __func__, rbd_dev);

	cancel_work_sync(&rbd_dev->acquired_lock_work);
	cancel_work_sync(&rbd_dev->released_lock_work);
	cancel_delayed_work_sync(&rbd_dev->lock_dwork);
	cancel_work_sync(&rbd_dev->unlock_work);
}

static void rbd_unregister_watch(struct rbd_device *rbd_dev)
{
	cancel_tasks_sync(rbd_dev);

	mutex_lock(&rbd_dev->watch_mutex);
	if (rbd_dev->watch_state == RBD_WATCH_STATE_REGISTERED)
		__rbd_unregister_watch(rbd_dev);
	rbd_dev->watch_state = RBD_WATCH_STATE_UNREGISTERED;
	mutex_unlock(&rbd_dev->watch_mutex);

	cancel_delayed_work_sync(&rbd_dev->watch_dwork);
	ceph_osdc_flush_notifies(&rbd_dev->rbd_client->client->osdc);
}

/*
 * lock_rwsem must be held for write
 */
static void rbd_reacquire_lock(struct rbd_device *rbd_dev)
{
	struct ceph_osd_client *osdc = &rbd_dev->rbd_client->client->osdc;
	char cookie[32];
	int ret;

	if (!rbd_quiesce_lock(rbd_dev))
		return;

	format_lock_cookie(rbd_dev, cookie);
	ret = ceph_cls_set_cookie(osdc, &rbd_dev->header_oid,
				  &rbd_dev->header_oloc, RBD_LOCK_NAME,
				  CEPH_CLS_LOCK_EXCLUSIVE, rbd_dev->lock_cookie,
				  RBD_LOCK_TAG, cookie);
	if (ret) {
		if (ret != -EOPNOTSUPP)
			rbd_warn(rbd_dev, "failed to update lock cookie: %d",
				 ret);

		/*
		 * Lock cookie cannot be updated on older OSDs, so do
		 * a manual release and queue an acquire.
		 */
		__rbd_release_lock(rbd_dev);
		queue_delayed_work(rbd_dev->task_wq, &rbd_dev->lock_dwork, 0);
	} else {
		__rbd_lock(rbd_dev, cookie);
		wake_lock_waiters(rbd_dev, 0);
	}
}

static void rbd_reregister_watch(struct work_struct *work)
{
	struct rbd_device *rbd_dev = container_of(to_delayed_work(work),
					    struct rbd_device, watch_dwork);
	int ret;

	dout("%s rbd_dev %p\n", __func__, rbd_dev);

	mutex_lock(&rbd_dev->watch_mutex);
	if (rbd_dev->watch_state != RBD_WATCH_STATE_ERROR) {
		mutex_unlock(&rbd_dev->watch_mutex);
		return;
	}

	ret = __rbd_register_watch(rbd_dev);
	if (ret) {
		rbd_warn(rbd_dev, "failed to reregister watch: %d", ret);
		if (ret != -EBLACKLISTED && ret != -ENOENT) {
			queue_delayed_work(rbd_dev->task_wq,
					   &rbd_dev->watch_dwork,
					   RBD_RETRY_DELAY);
			mutex_unlock(&rbd_dev->watch_mutex);
			return;
		}

		mutex_unlock(&rbd_dev->watch_mutex);
		down_write(&rbd_dev->lock_rwsem);
		wake_lock_waiters(rbd_dev, ret);
		up_write(&rbd_dev->lock_rwsem);
		return;
	}

	rbd_dev->watch_state = RBD_WATCH_STATE_REGISTERED;
	rbd_dev->watch_cookie = rbd_dev->watch_handle->linger_id;
	mutex_unlock(&rbd_dev->watch_mutex);

	down_write(&rbd_dev->lock_rwsem);
	if (rbd_dev->lock_state == RBD_LOCK_STATE_LOCKED)
		rbd_reacquire_lock(rbd_dev);
	up_write(&rbd_dev->lock_rwsem);

	ret = rbd_dev_refresh(rbd_dev);
	if (ret)
		rbd_warn(rbd_dev, "reregistration refresh failed: %d", ret);
}

/*
 * Synchronous osd object method call.  Returns the number of bytes
 * returned in the outbound buffer, or a negative error code.
 */
static int rbd_obj_method_sync(struct rbd_device *rbd_dev,
			     struct ceph_object_id *oid,
			     struct ceph_object_locator *oloc,
			     const char *method_name,
			     const void *outbound,
			     size_t outbound_size,
			     void *inbound,
			     size_t inbound_size)
{
	struct ceph_osd_client *osdc = &rbd_dev->rbd_client->client->osdc;
	struct page *req_page = NULL;
	struct page *reply_page;
	int ret;

	/*
	 * Method calls are ultimately read operations.  The result
	 * should placed into the inbound buffer provided.  They
	 * also supply outbound data--parameters for the object
	 * method.  Currently if this is present it will be a
	 * snapshot id.
	 */
	if (outbound) {
		if (outbound_size > PAGE_SIZE)
			return -E2BIG;

		req_page = alloc_page(GFP_KERNEL);
		if (!req_page)
			return -ENOMEM;

		memcpy(page_address(req_page), outbound, outbound_size);
	}

	reply_page = alloc_page(GFP_KERNEL);
	if (!reply_page) {
		if (req_page)
			__free_page(req_page);
		return -ENOMEM;
	}

	ret = ceph_osdc_call(osdc, oid, oloc, RBD_DRV_NAME, method_name,
			     CEPH_OSD_FLAG_READ, req_page, outbound_size,
			     &reply_page, &inbound_size);
	if (!ret) {
		memcpy(inbound, page_address(reply_page), inbound_size);
		ret = inbound_size;
	}

	if (req_page)
		__free_page(req_page);
	__free_page(reply_page);
	return ret;
}

static void rbd_queue_workfn(struct work_struct *work)
{
	struct request *rq = blk_mq_rq_from_pdu(work);
	struct rbd_device *rbd_dev = rq->q->queuedata;
	struct rbd_img_request *img_request;
	struct ceph_snap_context *snapc = NULL;
	u64 offset = (u64)blk_rq_pos(rq) << SECTOR_SHIFT;
	u64 length = blk_rq_bytes(rq);
	enum obj_operation_type op_type;
	u64 mapping_size;
	int result;

	switch (req_op(rq)) {
	case REQ_OP_DISCARD:
		op_type = OBJ_OP_DISCARD;
		break;
	case REQ_OP_WRITE_ZEROES:
		op_type = OBJ_OP_ZEROOUT;
		break;
	case REQ_OP_WRITE:
		op_type = OBJ_OP_WRITE;
		break;
	case REQ_OP_READ:
		op_type = OBJ_OP_READ;
		break;
	default:
		dout("%s: non-fs request type %d\n", __func__, req_op(rq));
		result = -EIO;
		goto err;
	}

	/* Ignore/skip any zero-length requests */

	if (!length) {
		dout("%s: zero-length request\n", __func__);
		result = 0;
		goto err_rq;
	}

	if (op_type != OBJ_OP_READ && rbd_dev->spec->snap_id != CEPH_NOSNAP) {
		rbd_warn(rbd_dev, "%s on read-only snapshot",
			 obj_op_name(op_type));
		result = -EIO;
		goto err;
	}

	/*
	 * Quit early if the mapped snapshot no longer exists.  It's
	 * still possible the snapshot will have disappeared by the
	 * time our request arrives at the osd, but there's no sense in
	 * sending it if we already know.
	 */
	if (!test_bit(RBD_DEV_FLAG_EXISTS, &rbd_dev->flags)) {
		dout("request for non-existent snapshot");
		rbd_assert(rbd_dev->spec->snap_id != CEPH_NOSNAP);
		result = -ENXIO;
		goto err_rq;
	}

	if (offset && length > U64_MAX - offset + 1) {
		rbd_warn(rbd_dev, "bad request range (%llu~%llu)", offset,
			 length);
		result = -EINVAL;
		goto err_rq;	/* Shouldn't happen */
	}

	blk_mq_start_request(rq);

	down_read(&rbd_dev->header_rwsem);
	mapping_size = rbd_dev->mapping.size;
	if (op_type != OBJ_OP_READ) {
		snapc = rbd_dev->header.snapc;
		ceph_get_snap_context(snapc);
	}
	up_read(&rbd_dev->header_rwsem);

	if (offset + length > mapping_size) {
		rbd_warn(rbd_dev, "beyond EOD (%llu~%llu > %llu)", offset,
			 length, mapping_size);
		result = -EIO;
		goto err_rq;
	}

	img_request = rbd_img_request_create(rbd_dev, op_type, snapc);
	if (!img_request) {
		result = -ENOMEM;
		goto err_rq;
	}
	img_request->rq = rq;
	snapc = NULL; /* img_request consumes a ref */

	if (op_type == OBJ_OP_DISCARD || op_type == OBJ_OP_ZEROOUT)
		result = rbd_img_fill_nodata(img_request, offset, length);
	else
		result = rbd_img_fill_from_bio(img_request, offset, length,
					       rq->bio);
	if (result)
		goto err_img_request;

	rbd_img_handle_request(img_request, 0);
	return;

err_img_request:
	rbd_img_request_put(img_request);
err_rq:
	if (result)
		rbd_warn(rbd_dev, "%s %llx at %llx result %d",
			 obj_op_name(op_type), length, offset, result);
	ceph_put_snap_context(snapc);
err:
	blk_mq_end_request(rq, errno_to_blk_status(result));
}

static blk_status_t rbd_queue_rq(struct blk_mq_hw_ctx *hctx,
		const struct blk_mq_queue_data *bd)
{
	struct request *rq = bd->rq;
	struct work_struct *work = blk_mq_rq_to_pdu(rq);

	queue_work(rbd_wq, work);
	return BLK_STS_OK;
}

static void rbd_free_disk(struct rbd_device *rbd_dev)
{
	blk_cleanup_queue(rbd_dev->disk->queue);
	blk_mq_free_tag_set(&rbd_dev->tag_set);
	put_disk(rbd_dev->disk);
	rbd_dev->disk = NULL;
}

static int rbd_obj_read_sync(struct rbd_device *rbd_dev,
			     struct ceph_object_id *oid,
			     struct ceph_object_locator *oloc,
			     void *buf, int buf_len)

{
	struct ceph_osd_client *osdc = &rbd_dev->rbd_client->client->osdc;
	struct ceph_osd_request *req;
	struct page **pages;
	int num_pages = calc_pages_for(0, buf_len);
	int ret;

	req = ceph_osdc_alloc_request(osdc, NULL, 1, false, GFP_KERNEL);
	if (!req)
		return -ENOMEM;

	ceph_oid_copy(&req->r_base_oid, oid);
	ceph_oloc_copy(&req->r_base_oloc, oloc);
	req->r_flags = CEPH_OSD_FLAG_READ;

	pages = ceph_alloc_page_vector(num_pages, GFP_KERNEL);
	if (IS_ERR(pages)) {
		ret = PTR_ERR(pages);
		goto out_req;
	}

	osd_req_op_extent_init(req, 0, CEPH_OSD_OP_READ, 0, buf_len, 0, 0);
	osd_req_op_extent_osd_data_pages(req, 0, pages, buf_len, 0, false,
					 true);

	ret = ceph_osdc_alloc_messages(req, GFP_KERNEL);
	if (ret)
		goto out_req;

	ceph_osdc_start_request(osdc, req, false);
	ret = ceph_osdc_wait_request(osdc, req);
	if (ret >= 0)
		ceph_copy_from_page_vector(pages, buf, 0, ret);

out_req:
	ceph_osdc_put_request(req);
	return ret;
}

/*
 * Read the complete header for the given rbd device.  On successful
 * return, the rbd_dev->header field will contain up-to-date
 * information about the image.
 */
static int rbd_dev_v1_header_info(struct rbd_device *rbd_dev)
{
	struct rbd_image_header_ondisk *ondisk = NULL;
	u32 snap_count = 0;
	u64 names_size = 0;
	u32 want_count;
	int ret;

	/*
	 * The complete header will include an array of its 64-bit
	 * snapshot ids, followed by the names of those snapshots as
	 * a contiguous block of NUL-terminated strings.  Note that
	 * the number of snapshots could change by the time we read
	 * it in, in which case we re-read it.
	 */
	do {
		size_t size;

		kfree(ondisk);

		size = sizeof (*ondisk);
		size += snap_count * sizeof (struct rbd_image_snap_ondisk);
		size += names_size;
		ondisk = kmalloc(size, GFP_KERNEL);
		if (!ondisk)
			return -ENOMEM;

		ret = rbd_obj_read_sync(rbd_dev, &rbd_dev->header_oid,
					&rbd_dev->header_oloc, ondisk, size);
		if (ret < 0)
			goto out;
		if ((size_t)ret < size) {
			ret = -ENXIO;
			rbd_warn(rbd_dev, "short header read (want %zd got %d)",
				size, ret);
			goto out;
		}
		if (!rbd_dev_ondisk_valid(ondisk)) {
			ret = -ENXIO;
			rbd_warn(rbd_dev, "invalid header");
			goto out;
		}

		names_size = le64_to_cpu(ondisk->snap_names_len);
		want_count = snap_count;
		snap_count = le32_to_cpu(ondisk->snap_count);
	} while (snap_count != want_count);

	ret = rbd_header_from_disk(rbd_dev, ondisk);
out:
	kfree(ondisk);

	return ret;
}

/*
 * Clear the rbd device's EXISTS flag if the snapshot it's mapped to
 * has disappeared from the (just updated) snapshot context.
 */
static void rbd_exists_validate(struct rbd_device *rbd_dev)
{
	u64 snap_id;

	if (!test_bit(RBD_DEV_FLAG_EXISTS, &rbd_dev->flags))
		return;

	snap_id = rbd_dev->spec->snap_id;
	if (snap_id == CEPH_NOSNAP)
		return;

	if (rbd_dev_snap_index(rbd_dev, snap_id) == BAD_SNAP_INDEX)
		clear_bit(RBD_DEV_FLAG_EXISTS, &rbd_dev->flags);
}

static void rbd_dev_update_size(struct rbd_device *rbd_dev)
{
	sector_t size;

	/*
	 * If EXISTS is not set, rbd_dev->disk may be NULL, so don't
	 * try to update its size.  If REMOVING is set, updating size
	 * is just useless work since the device can't be opened.
	 */
	if (test_bit(RBD_DEV_FLAG_EXISTS, &rbd_dev->flags) &&
	    !test_bit(RBD_DEV_FLAG_REMOVING, &rbd_dev->flags)) {
		size = (sector_t)rbd_dev->mapping.size / SECTOR_SIZE;
		dout("setting size to %llu sectors", (unsigned long long)size);
		set_capacity(rbd_dev->disk, size);
		revalidate_disk(rbd_dev->disk);
	}
}

static int rbd_dev_refresh(struct rbd_device *rbd_dev)
{
	u64 mapping_size;
	int ret;

	down_write(&rbd_dev->header_rwsem);
	mapping_size = rbd_dev->mapping.size;

	ret = rbd_dev_header_info(rbd_dev);
	if (ret)
		goto out;

	/*
	 * If there is a parent, see if it has disappeared due to the
	 * mapped image getting flattened.
	 */
	if (rbd_dev->parent) {
		ret = rbd_dev_v2_parent_info(rbd_dev);
		if (ret)
			goto out;
	}

	if (rbd_dev->spec->snap_id == CEPH_NOSNAP) {
		rbd_dev->mapping.size = rbd_dev->header.image_size;
	} else {
		/* validate mapped snapshot's EXISTS flag */
		rbd_exists_validate(rbd_dev);
	}

out:
	up_write(&rbd_dev->header_rwsem);
	if (!ret && mapping_size != rbd_dev->mapping.size)
		rbd_dev_update_size(rbd_dev);

	return ret;
}

static int rbd_init_request(struct blk_mq_tag_set *set, struct request *rq,
		unsigned int hctx_idx, unsigned int numa_node)
{
	struct work_struct *work = blk_mq_rq_to_pdu(rq);

	INIT_WORK(work, rbd_queue_workfn);
	return 0;
}

static const struct blk_mq_ops rbd_mq_ops = {
	.queue_rq	= rbd_queue_rq,
	.init_request	= rbd_init_request,
};

static int rbd_init_disk(struct rbd_device *rbd_dev)
{
	struct gendisk *disk;
	struct request_queue *q;
	unsigned int objset_bytes =
	    rbd_dev->layout.object_size * rbd_dev->layout.stripe_count;
	int err;

	/* create gendisk info */
	disk = alloc_disk(single_major ?
			  (1 << RBD_SINGLE_MAJOR_PART_SHIFT) :
			  RBD_MINORS_PER_MAJOR);
	if (!disk)
		return -ENOMEM;

	snprintf(disk->disk_name, sizeof(disk->disk_name), RBD_DRV_NAME "%d",
		 rbd_dev->dev_id);
	disk->major = rbd_dev->major;
	disk->first_minor = rbd_dev->minor;
	if (single_major)
		disk->flags |= GENHD_FL_EXT_DEVT;
	disk->fops = &rbd_bd_ops;
	disk->private_data = rbd_dev;

	memset(&rbd_dev->tag_set, 0, sizeof(rbd_dev->tag_set));
	rbd_dev->tag_set.ops = &rbd_mq_ops;
	rbd_dev->tag_set.queue_depth = rbd_dev->opts->queue_depth;
	rbd_dev->tag_set.numa_node = NUMA_NO_NODE;
	rbd_dev->tag_set.flags = BLK_MQ_F_SHOULD_MERGE;
	rbd_dev->tag_set.nr_hw_queues = 1;
	rbd_dev->tag_set.cmd_size = sizeof(struct work_struct);

	err = blk_mq_alloc_tag_set(&rbd_dev->tag_set);
	if (err)
		goto out_disk;

	q = blk_mq_init_queue(&rbd_dev->tag_set);
	if (IS_ERR(q)) {
		err = PTR_ERR(q);
		goto out_tag_set;
	}

	blk_queue_flag_set(QUEUE_FLAG_NONROT, q);
	/* QUEUE_FLAG_ADD_RANDOM is off by default for blk-mq */

	blk_queue_max_hw_sectors(q, objset_bytes >> SECTOR_SHIFT);
	q->limits.max_sectors = queue_max_hw_sectors(q);
	blk_queue_max_segments(q, USHRT_MAX);
	blk_queue_max_segment_size(q, UINT_MAX);
	blk_queue_io_min(q, rbd_dev->opts->alloc_size);
	blk_queue_io_opt(q, rbd_dev->opts->alloc_size);

	if (rbd_dev->opts->trim) {
		blk_queue_flag_set(QUEUE_FLAG_DISCARD, q);
		q->limits.discard_granularity = rbd_dev->opts->alloc_size;
		blk_queue_max_discard_sectors(q, objset_bytes >> SECTOR_SHIFT);
		blk_queue_max_write_zeroes_sectors(q, objset_bytes >> SECTOR_SHIFT);
	}

	if (!ceph_test_opt(rbd_dev->rbd_client->client, NOCRC))
		q->backing_dev_info->capabilities |= BDI_CAP_STABLE_WRITES;

	/*
	 * disk_release() expects a queue ref from add_disk() and will
	 * put it.  Hold an extra ref until add_disk() is called.
	 */
	WARN_ON(!blk_get_queue(q));
	disk->queue = q;
	q->queuedata = rbd_dev;

	rbd_dev->disk = disk;

	return 0;
out_tag_set:
	blk_mq_free_tag_set(&rbd_dev->tag_set);
out_disk:
	put_disk(disk);
	return err;
}

/*
  sysfs
*/

static struct rbd_device *dev_to_rbd_dev(struct device *dev)
{
	return container_of(dev, struct rbd_device, dev);
}

static ssize_t rbd_size_show(struct device *dev,
			     struct device_attribute *attr, char *buf)
{
	struct rbd_device *rbd_dev = dev_to_rbd_dev(dev);

	return sprintf(buf, "%llu\n",
		(unsigned long long)rbd_dev->mapping.size);
}

/*
 * Note this shows the features for whatever's mapped, which is not
 * necessarily the base image.
 */
static ssize_t rbd_features_show(struct device *dev,
			     struct device_attribute *attr, char *buf)
{
	struct rbd_device *rbd_dev = dev_to_rbd_dev(dev);

	return sprintf(buf, "0x%016llx\n",
			(unsigned long long)rbd_dev->mapping.features);
}

static ssize_t rbd_major_show(struct device *dev,
			      struct device_attribute *attr, char *buf)
{
	struct rbd_device *rbd_dev = dev_to_rbd_dev(dev);

	if (rbd_dev->major)
		return sprintf(buf, "%d\n", rbd_dev->major);

	return sprintf(buf, "(none)\n");
}

static ssize_t rbd_minor_show(struct device *dev,
			      struct device_attribute *attr, char *buf)
{
	struct rbd_device *rbd_dev = dev_to_rbd_dev(dev);

	return sprintf(buf, "%d\n", rbd_dev->minor);
}

static ssize_t rbd_client_addr_show(struct device *dev,
				    struct device_attribute *attr, char *buf)
{
	struct rbd_device *rbd_dev = dev_to_rbd_dev(dev);
	struct ceph_entity_addr *client_addr =
	    ceph_client_addr(rbd_dev->rbd_client->client);

	return sprintf(buf, "%pISpc/%u\n", &client_addr->in_addr,
		       le32_to_cpu(client_addr->nonce));
}

static ssize_t rbd_client_id_show(struct device *dev,
				  struct device_attribute *attr, char *buf)
{
	struct rbd_device *rbd_dev = dev_to_rbd_dev(dev);

	return sprintf(buf, "client%lld\n",
		       ceph_client_gid(rbd_dev->rbd_client->client));
}

static ssize_t rbd_cluster_fsid_show(struct device *dev,
				     struct device_attribute *attr, char *buf)
{
	struct rbd_device *rbd_dev = dev_to_rbd_dev(dev);

	return sprintf(buf, "%pU\n", &rbd_dev->rbd_client->client->fsid);
}

static ssize_t rbd_config_info_show(struct device *dev,
				    struct device_attribute *attr, char *buf)
{
	struct rbd_device *rbd_dev = dev_to_rbd_dev(dev);

	return sprintf(buf, "%s\n", rbd_dev->config_info);
}

static ssize_t rbd_pool_show(struct device *dev,
			     struct device_attribute *attr, char *buf)
{
	struct rbd_device *rbd_dev = dev_to_rbd_dev(dev);

	return sprintf(buf, "%s\n", rbd_dev->spec->pool_name);
}

static ssize_t rbd_pool_id_show(struct device *dev,
			     struct device_attribute *attr, char *buf)
{
	struct rbd_device *rbd_dev = dev_to_rbd_dev(dev);

	return sprintf(buf, "%llu\n",
			(unsigned long long) rbd_dev->spec->pool_id);
}

static ssize_t rbd_pool_ns_show(struct device *dev,
				struct device_attribute *attr, char *buf)
{
	struct rbd_device *rbd_dev = dev_to_rbd_dev(dev);

	return sprintf(buf, "%s\n", rbd_dev->spec->pool_ns ?: "");
}

static ssize_t rbd_name_show(struct device *dev,
			     struct device_attribute *attr, char *buf)
{
	struct rbd_device *rbd_dev = dev_to_rbd_dev(dev);

	if (rbd_dev->spec->image_name)
		return sprintf(buf, "%s\n", rbd_dev->spec->image_name);

	return sprintf(buf, "(unknown)\n");
}

static ssize_t rbd_image_id_show(struct device *dev,
			     struct device_attribute *attr, char *buf)
{
	struct rbd_device *rbd_dev = dev_to_rbd_dev(dev);

	return sprintf(buf, "%s\n", rbd_dev->spec->image_id);
}

/*
 * Shows the name of the currently-mapped snapshot (or
 * RBD_SNAP_HEAD_NAME for the base image).
 */
static ssize_t rbd_snap_show(struct device *dev,
			     struct device_attribute *attr,
			     char *buf)
{
	struct rbd_device *rbd_dev = dev_to_rbd_dev(dev);

	return sprintf(buf, "%s\n", rbd_dev->spec->snap_name);
}

static ssize_t rbd_snap_id_show(struct device *dev,
				struct device_attribute *attr, char *buf)
{
	struct rbd_device *rbd_dev = dev_to_rbd_dev(dev);

	return sprintf(buf, "%llu\n", rbd_dev->spec->snap_id);
}

/*
 * For a v2 image, shows the chain of parent images, separated by empty
 * lines.  For v1 images or if there is no parent, shows "(no parent
 * image)".
 */
static ssize_t rbd_parent_show(struct device *dev,
			       struct device_attribute *attr,
			       char *buf)
{
	struct rbd_device *rbd_dev = dev_to_rbd_dev(dev);
	ssize_t count = 0;

	if (!rbd_dev->parent)
		return sprintf(buf, "(no parent image)\n");

	for ( ; rbd_dev->parent; rbd_dev = rbd_dev->parent) {
		struct rbd_spec *spec = rbd_dev->parent_spec;

		count += sprintf(&buf[count], "%s"
			    "pool_id %llu\npool_name %s\n"
			    "pool_ns %s\n"
			    "image_id %s\nimage_name %s\n"
			    "snap_id %llu\nsnap_name %s\n"
			    "overlap %llu\n",
			    !count ? "" : "\n", /* first? */
			    spec->pool_id, spec->pool_name,
			    spec->pool_ns ?: "",
			    spec->image_id, spec->image_name ?: "(unknown)",
			    spec->snap_id, spec->snap_name,
			    rbd_dev->parent_overlap);
	}

	return count;
}

static ssize_t rbd_image_refresh(struct device *dev,
				 struct device_attribute *attr,
				 const char *buf,
				 size_t size)
{
	struct rbd_device *rbd_dev = dev_to_rbd_dev(dev);
	int ret;

	ret = rbd_dev_refresh(rbd_dev);
	if (ret)
		return ret;

	return size;
}

static DEVICE_ATTR(size, 0444, rbd_size_show, NULL);
static DEVICE_ATTR(features, 0444, rbd_features_show, NULL);
static DEVICE_ATTR(major, 0444, rbd_major_show, NULL);
static DEVICE_ATTR(minor, 0444, rbd_minor_show, NULL);
static DEVICE_ATTR(client_addr, 0444, rbd_client_addr_show, NULL);
static DEVICE_ATTR(client_id, 0444, rbd_client_id_show, NULL);
static DEVICE_ATTR(cluster_fsid, 0444, rbd_cluster_fsid_show, NULL);
static DEVICE_ATTR(config_info, 0400, rbd_config_info_show, NULL);
static DEVICE_ATTR(pool, 0444, rbd_pool_show, NULL);
static DEVICE_ATTR(pool_id, 0444, rbd_pool_id_show, NULL);
static DEVICE_ATTR(pool_ns, 0444, rbd_pool_ns_show, NULL);
static DEVICE_ATTR(name, 0444, rbd_name_show, NULL);
static DEVICE_ATTR(image_id, 0444, rbd_image_id_show, NULL);
static DEVICE_ATTR(refresh, 0200, NULL, rbd_image_refresh);
static DEVICE_ATTR(current_snap, 0444, rbd_snap_show, NULL);
static DEVICE_ATTR(snap_id, 0444, rbd_snap_id_show, NULL);
static DEVICE_ATTR(parent, 0444, rbd_parent_show, NULL);

static struct attribute *rbd_attrs[] = {
	&dev_attr_size.attr,
	&dev_attr_features.attr,
	&dev_attr_major.attr,
	&dev_attr_minor.attr,
	&dev_attr_client_addr.attr,
	&dev_attr_client_id.attr,
	&dev_attr_cluster_fsid.attr,
	&dev_attr_config_info.attr,
	&dev_attr_pool.attr,
	&dev_attr_pool_id.attr,
	&dev_attr_pool_ns.attr,
	&dev_attr_name.attr,
	&dev_attr_image_id.attr,
	&dev_attr_current_snap.attr,
	&dev_attr_snap_id.attr,
	&dev_attr_parent.attr,
	&dev_attr_refresh.attr,
	NULL
};

static struct attribute_group rbd_attr_group = {
	.attrs = rbd_attrs,
};

static const struct attribute_group *rbd_attr_groups[] = {
	&rbd_attr_group,
	NULL
};

static void rbd_dev_release(struct device *dev);

static const struct device_type rbd_device_type = {
	.name		= "rbd",
	.groups		= rbd_attr_groups,
	.release	= rbd_dev_release,
};

static struct rbd_spec *rbd_spec_get(struct rbd_spec *spec)
{
	kref_get(&spec->kref);

	return spec;
}

static void rbd_spec_free(struct kref *kref);
static void rbd_spec_put(struct rbd_spec *spec)
{
	if (spec)
		kref_put(&spec->kref, rbd_spec_free);
}

static struct rbd_spec *rbd_spec_alloc(void)
{
	struct rbd_spec *spec;

	spec = kzalloc(sizeof (*spec), GFP_KERNEL);
	if (!spec)
		return NULL;

	spec->pool_id = CEPH_NOPOOL;
	spec->snap_id = CEPH_NOSNAP;
	kref_init(&spec->kref);

	return spec;
}

static void rbd_spec_free(struct kref *kref)
{
	struct rbd_spec *spec = container_of(kref, struct rbd_spec, kref);

	kfree(spec->pool_name);
	kfree(spec->pool_ns);
	kfree(spec->image_id);
	kfree(spec->image_name);
	kfree(spec->snap_name);
	kfree(spec);
}

static void rbd_dev_free(struct rbd_device *rbd_dev)
{
	WARN_ON(rbd_dev->watch_state != RBD_WATCH_STATE_UNREGISTERED);
	WARN_ON(rbd_dev->lock_state != RBD_LOCK_STATE_UNLOCKED);

	ceph_oid_destroy(&rbd_dev->header_oid);
	ceph_oloc_destroy(&rbd_dev->header_oloc);
	kfree(rbd_dev->config_info);

	rbd_put_client(rbd_dev->rbd_client);
	rbd_spec_put(rbd_dev->spec);
	kfree(rbd_dev->opts);
	kfree(rbd_dev);
}

static void rbd_dev_release(struct device *dev)
{
	struct rbd_device *rbd_dev = dev_to_rbd_dev(dev);
	bool need_put = !!rbd_dev->opts;

	if (need_put) {
		destroy_workqueue(rbd_dev->task_wq);
		ida_simple_remove(&rbd_dev_id_ida, rbd_dev->dev_id);
	}

	rbd_dev_free(rbd_dev);

	/*
	 * This is racy, but way better than putting module outside of
	 * the release callback.  The race window is pretty small, so
	 * doing something similar to dm (dm-builtin.c) is overkill.
	 */
	if (need_put)
		module_put(THIS_MODULE);
}

static struct rbd_device *__rbd_dev_create(struct rbd_client *rbdc,
					   struct rbd_spec *spec)
{
	struct rbd_device *rbd_dev;

	rbd_dev = kzalloc(sizeof(*rbd_dev), GFP_KERNEL);
	if (!rbd_dev)
		return NULL;

	spin_lock_init(&rbd_dev->lock);
	INIT_LIST_HEAD(&rbd_dev->node);
	init_rwsem(&rbd_dev->header_rwsem);

	rbd_dev->header.data_pool_id = CEPH_NOPOOL;
	ceph_oid_init(&rbd_dev->header_oid);
	rbd_dev->header_oloc.pool = spec->pool_id;
	if (spec->pool_ns) {
		WARN_ON(!*spec->pool_ns);
		rbd_dev->header_oloc.pool_ns =
		    ceph_find_or_create_string(spec->pool_ns,
					       strlen(spec->pool_ns));
	}

	mutex_init(&rbd_dev->watch_mutex);
	rbd_dev->watch_state = RBD_WATCH_STATE_UNREGISTERED;
	INIT_DELAYED_WORK(&rbd_dev->watch_dwork, rbd_reregister_watch);

	init_rwsem(&rbd_dev->lock_rwsem);
	rbd_dev->lock_state = RBD_LOCK_STATE_UNLOCKED;
	INIT_WORK(&rbd_dev->acquired_lock_work, rbd_notify_acquired_lock);
	INIT_WORK(&rbd_dev->released_lock_work, rbd_notify_released_lock);
	INIT_DELAYED_WORK(&rbd_dev->lock_dwork, rbd_acquire_lock);
	INIT_WORK(&rbd_dev->unlock_work, rbd_release_lock_work);
	spin_lock_init(&rbd_dev->lock_lists_lock);
	INIT_LIST_HEAD(&rbd_dev->acquiring_list);
	INIT_LIST_HEAD(&rbd_dev->running_list);
	init_completion(&rbd_dev->acquire_wait);
	init_completion(&rbd_dev->releasing_wait);

	spin_lock_init(&rbd_dev->object_map_lock);

	rbd_dev->dev.bus = &rbd_bus_type;
	rbd_dev->dev.type = &rbd_device_type;
	rbd_dev->dev.parent = &rbd_root_dev;
	device_initialize(&rbd_dev->dev);

	rbd_dev->rbd_client = rbdc;
	rbd_dev->spec = spec;

	return rbd_dev;
}

/*
 * Create a mapping rbd_dev.
 */
static struct rbd_device *rbd_dev_create(struct rbd_client *rbdc,
					 struct rbd_spec *spec,
					 struct rbd_options *opts)
{
	struct rbd_device *rbd_dev;

	rbd_dev = __rbd_dev_create(rbdc, spec);
	if (!rbd_dev)
		return NULL;

	rbd_dev->opts = opts;

	/* get an id and fill in device name */
	rbd_dev->dev_id = ida_simple_get(&rbd_dev_id_ida, 0,
					 minor_to_rbd_dev_id(1 << MINORBITS),
					 GFP_KERNEL);
	if (rbd_dev->dev_id < 0)
		goto fail_rbd_dev;

	sprintf(rbd_dev->name, RBD_DRV_NAME "%d", rbd_dev->dev_id);
	rbd_dev->task_wq = alloc_ordered_workqueue("%s-tasks", WQ_MEM_RECLAIM,
						   rbd_dev->name);
	if (!rbd_dev->task_wq)
		goto fail_dev_id;

	/* we have a ref from do_rbd_add() */
	__module_get(THIS_MODULE);

	dout("%s rbd_dev %p dev_id %d\n", __func__, rbd_dev, rbd_dev->dev_id);
	return rbd_dev;

fail_dev_id:
	ida_simple_remove(&rbd_dev_id_ida, rbd_dev->dev_id);
fail_rbd_dev:
	rbd_dev_free(rbd_dev);
	return NULL;
}

static void rbd_dev_destroy(struct rbd_device *rbd_dev)
{
	if (rbd_dev)
		put_device(&rbd_dev->dev);
}

/*
 * Get the size and object order for an image snapshot, or if
 * snap_id is CEPH_NOSNAP, gets this information for the base
 * image.
 */
static int _rbd_dev_v2_snap_size(struct rbd_device *rbd_dev, u64 snap_id,
				u8 *order, u64 *snap_size)
{
	__le64 snapid = cpu_to_le64(snap_id);
	int ret;
	struct {
		u8 order;
		__le64 size;
	} __attribute__ ((packed)) size_buf = { 0 };

	ret = rbd_obj_method_sync(rbd_dev, &rbd_dev->header_oid,
				  &rbd_dev->header_oloc, "get_size",
				  &snapid, sizeof(snapid),
				  &size_buf, sizeof(size_buf));
	dout("%s: rbd_obj_method_sync returned %d\n", __func__, ret);
	if (ret < 0)
		return ret;
	if (ret < sizeof (size_buf))
		return -ERANGE;

	if (order) {
		*order = size_buf.order;
		dout("  order %u", (unsigned int)*order);
	}
	*snap_size = le64_to_cpu(size_buf.size);

	dout("  snap_id 0x%016llx snap_size = %llu\n",
		(unsigned long long)snap_id,
		(unsigned long long)*snap_size);

	return 0;
}

static int rbd_dev_v2_image_size(struct rbd_device *rbd_dev)
{
	return _rbd_dev_v2_snap_size(rbd_dev, CEPH_NOSNAP,
					&rbd_dev->header.obj_order,
					&rbd_dev->header.image_size);
}

static int rbd_dev_v2_object_prefix(struct rbd_device *rbd_dev)
{
	void *reply_buf;
	int ret;
	void *p;

	reply_buf = kzalloc(RBD_OBJ_PREFIX_LEN_MAX, GFP_KERNEL);
	if (!reply_buf)
		return -ENOMEM;

	ret = rbd_obj_method_sync(rbd_dev, &rbd_dev->header_oid,
				  &rbd_dev->header_oloc, "get_object_prefix",
				  NULL, 0, reply_buf, RBD_OBJ_PREFIX_LEN_MAX);
	dout("%s: rbd_obj_method_sync returned %d\n", __func__, ret);
	if (ret < 0)
		goto out;

	p = reply_buf;
	rbd_dev->header.object_prefix = ceph_extract_encoded_string(&p,
						p + ret, NULL, GFP_NOIO);
	ret = 0;

	if (IS_ERR(rbd_dev->header.object_prefix)) {
		ret = PTR_ERR(rbd_dev->header.object_prefix);
		rbd_dev->header.object_prefix = NULL;
	} else {
		dout("  object_prefix = %s\n", rbd_dev->header.object_prefix);
	}
out:
	kfree(reply_buf);

	return ret;
}

static int _rbd_dev_v2_snap_features(struct rbd_device *rbd_dev, u64 snap_id,
		u64 *snap_features)
{
	__le64 snapid = cpu_to_le64(snap_id);
	struct {
		__le64 features;
		__le64 incompat;
	} __attribute__ ((packed)) features_buf = { 0 };
	u64 unsup;
	int ret;

	ret = rbd_obj_method_sync(rbd_dev, &rbd_dev->header_oid,
				  &rbd_dev->header_oloc, "get_features",
				  &snapid, sizeof(snapid),
				  &features_buf, sizeof(features_buf));
	dout("%s: rbd_obj_method_sync returned %d\n", __func__, ret);
	if (ret < 0)
		return ret;
	if (ret < sizeof (features_buf))
		return -ERANGE;

	unsup = le64_to_cpu(features_buf.incompat) & ~RBD_FEATURES_SUPPORTED;
	if (unsup) {
		rbd_warn(rbd_dev, "image uses unsupported features: 0x%llx",
			 unsup);
		return -ENXIO;
	}

	*snap_features = le64_to_cpu(features_buf.features);

	dout("  snap_id 0x%016llx features = 0x%016llx incompat = 0x%016llx\n",
		(unsigned long long)snap_id,
		(unsigned long long)*snap_features,
		(unsigned long long)le64_to_cpu(features_buf.incompat));

	return 0;
}

static int rbd_dev_v2_features(struct rbd_device *rbd_dev)
{
	return _rbd_dev_v2_snap_features(rbd_dev, CEPH_NOSNAP,
						&rbd_dev->header.features);
}

/*
 * These are generic image flags, but since they are used only for
 * object map, store them in rbd_dev->object_map_flags.
 *
 * For the same reason, this function is called only on object map
 * (re)load and not on header refresh.
 */
static int rbd_dev_v2_get_flags(struct rbd_device *rbd_dev)
{
	__le64 snapid = cpu_to_le64(rbd_dev->spec->snap_id);
	__le64 flags;
	int ret;

	ret = rbd_obj_method_sync(rbd_dev, &rbd_dev->header_oid,
				  &rbd_dev->header_oloc, "get_flags",
				  &snapid, sizeof(snapid),
				  &flags, sizeof(flags));
	if (ret < 0)
		return ret;
	if (ret < sizeof(flags))
		return -EBADMSG;

	rbd_dev->object_map_flags = le64_to_cpu(flags);
	return 0;
}

struct parent_image_info {
	u64		pool_id;
	const char	*pool_ns;
	const char	*image_id;
	u64		snap_id;

	bool		has_overlap;
	u64		overlap;
};

/*
 * The caller is responsible for @pii.
 */
static int decode_parent_image_spec(void **p, void *end,
				    struct parent_image_info *pii)
{
	u8 struct_v;
	u32 struct_len;
	int ret;

	ret = ceph_start_decoding(p, end, 1, "ParentImageSpec",
				  &struct_v, &struct_len);
	if (ret)
		return ret;

	ceph_decode_64_safe(p, end, pii->pool_id, e_inval);
	pii->pool_ns = ceph_extract_encoded_string(p, end, NULL, GFP_KERNEL);
	if (IS_ERR(pii->pool_ns)) {
		ret = PTR_ERR(pii->pool_ns);
		pii->pool_ns = NULL;
		return ret;
	}
	pii->image_id = ceph_extract_encoded_string(p, end, NULL, GFP_KERNEL);
	if (IS_ERR(pii->image_id)) {
		ret = PTR_ERR(pii->image_id);
		pii->image_id = NULL;
		return ret;
	}
	ceph_decode_64_safe(p, end, pii->snap_id, e_inval);
	return 0;

e_inval:
	return -EINVAL;
}

static int __get_parent_info(struct rbd_device *rbd_dev,
			     struct page *req_page,
			     struct page *reply_page,
			     struct parent_image_info *pii)
{
	struct ceph_osd_client *osdc = &rbd_dev->rbd_client->client->osdc;
	size_t reply_len = PAGE_SIZE;
	void *p, *end;
	int ret;

	ret = ceph_osdc_call(osdc, &rbd_dev->header_oid, &rbd_dev->header_oloc,
			     "rbd", "parent_get", CEPH_OSD_FLAG_READ,
			     req_page, sizeof(u64), &reply_page, &reply_len);
	if (ret)
		return ret == -EOPNOTSUPP ? 1 : ret;

	p = page_address(reply_page);
	end = p + reply_len;
	ret = decode_parent_image_spec(&p, end, pii);
	if (ret)
		return ret;

	ret = ceph_osdc_call(osdc, &rbd_dev->header_oid, &rbd_dev->header_oloc,
			     "rbd", "parent_overlap_get", CEPH_OSD_FLAG_READ,
			     req_page, sizeof(u64), &reply_page, &reply_len);
	if (ret)
		return ret;

	p = page_address(reply_page);
	end = p + reply_len;
	ceph_decode_8_safe(&p, end, pii->has_overlap, e_inval);
	if (pii->has_overlap)
		ceph_decode_64_safe(&p, end, pii->overlap, e_inval);

	return 0;

e_inval:
	return -EINVAL;
}

/*
 * The caller is responsible for @pii.
 */
static int __get_parent_info_legacy(struct rbd_device *rbd_dev,
				    struct page *req_page,
				    struct page *reply_page,
				    struct parent_image_info *pii)
{
	struct ceph_osd_client *osdc = &rbd_dev->rbd_client->client->osdc;
	size_t reply_len = PAGE_SIZE;
	void *p, *end;
	int ret;

	ret = ceph_osdc_call(osdc, &rbd_dev->header_oid, &rbd_dev->header_oloc,
			     "rbd", "get_parent", CEPH_OSD_FLAG_READ,
			     req_page, sizeof(u64), &reply_page, &reply_len);
	if (ret)
		return ret;

	p = page_address(reply_page);
	end = p + reply_len;
	ceph_decode_64_safe(&p, end, pii->pool_id, e_inval);
	pii->image_id = ceph_extract_encoded_string(&p, end, NULL, GFP_KERNEL);
	if (IS_ERR(pii->image_id)) {
		ret = PTR_ERR(pii->image_id);
		pii->image_id = NULL;
		return ret;
	}
	ceph_decode_64_safe(&p, end, pii->snap_id, e_inval);
	pii->has_overlap = true;
	ceph_decode_64_safe(&p, end, pii->overlap, e_inval);

	return 0;

e_inval:
	return -EINVAL;
}

static int get_parent_info(struct rbd_device *rbd_dev,
			   struct parent_image_info *pii)
{
	struct page *req_page, *reply_page;
	void *p;
	int ret;

	req_page = alloc_page(GFP_KERNEL);
	if (!req_page)
		return -ENOMEM;

	reply_page = alloc_page(GFP_KERNEL);
	if (!reply_page) {
		__free_page(req_page);
		return -ENOMEM;
	}

	p = page_address(req_page);
	ceph_encode_64(&p, rbd_dev->spec->snap_id);
	ret = __get_parent_info(rbd_dev, req_page, reply_page, pii);
	if (ret > 0)
		ret = __get_parent_info_legacy(rbd_dev, req_page, reply_page,
					       pii);

	__free_page(req_page);
	__free_page(reply_page);
	return ret;
}

static int rbd_dev_v2_parent_info(struct rbd_device *rbd_dev)
{
	struct rbd_spec *parent_spec;
	struct parent_image_info pii = { 0 };
	int ret;

	parent_spec = rbd_spec_alloc();
	if (!parent_spec)
		return -ENOMEM;

	ret = get_parent_info(rbd_dev, &pii);
	if (ret)
		goto out_err;

	dout("%s pool_id %llu pool_ns %s image_id %s snap_id %llu has_overlap %d overlap %llu\n",
	     __func__, pii.pool_id, pii.pool_ns, pii.image_id, pii.snap_id,
	     pii.has_overlap, pii.overlap);

	if (pii.pool_id == CEPH_NOPOOL || !pii.has_overlap) {
		/*
		 * Either the parent never existed, or we have
		 * record of it but the image got flattened so it no
		 * longer has a parent.  When the parent of a
		 * layered image disappears we immediately set the
		 * overlap to 0.  The effect of this is that all new
		 * requests will be treated as if the image had no
		 * parent.
		 *
		 * If !pii.has_overlap, the parent image spec is not
		 * applicable.  It's there to avoid duplication in each
		 * snapshot record.
		 */
		if (rbd_dev->parent_overlap) {
			rbd_dev->parent_overlap = 0;
			rbd_dev_parent_put(rbd_dev);
			pr_info("%s: clone image has been flattened\n",
				rbd_dev->disk->disk_name);
		}

		goto out;	/* No parent?  No problem. */
	}

	/* The ceph file layout needs to fit pool id in 32 bits */

	ret = -EIO;
	if (pii.pool_id > (u64)U32_MAX) {
		rbd_warn(NULL, "parent pool id too large (%llu > %u)",
			(unsigned long long)pii.pool_id, U32_MAX);
		goto out_err;
	}

	/*
	 * The parent won't change (except when the clone is
	 * flattened, already handled that).  So we only need to
	 * record the parent spec we have not already done so.
	 */
	if (!rbd_dev->parent_spec) {
		parent_spec->pool_id = pii.pool_id;
		if (pii.pool_ns && *pii.pool_ns) {
			parent_spec->pool_ns = pii.pool_ns;
			pii.pool_ns = NULL;
		}
		parent_spec->image_id = pii.image_id;
		pii.image_id = NULL;
		parent_spec->snap_id = pii.snap_id;

		rbd_dev->parent_spec = parent_spec;
		parent_spec = NULL;	/* rbd_dev now owns this */
	}

	/*
	 * We always update the parent overlap.  If it's zero we issue
	 * a warning, as we will proceed as if there was no parent.
	 */
	if (!pii.overlap) {
		if (parent_spec) {
			/* refresh, careful to warn just once */
			if (rbd_dev->parent_overlap)
				rbd_warn(rbd_dev,
				    "clone now standalone (overlap became 0)");
		} else {
			/* initial probe */
			rbd_warn(rbd_dev, "clone is standalone (overlap 0)");
		}
	}
	rbd_dev->parent_overlap = pii.overlap;

out:
	ret = 0;
out_err:
	kfree(pii.pool_ns);
	kfree(pii.image_id);
	rbd_spec_put(parent_spec);
	return ret;
}

static int rbd_dev_v2_striping_info(struct rbd_device *rbd_dev)
{
	struct {
		__le64 stripe_unit;
		__le64 stripe_count;
	} __attribute__ ((packed)) striping_info_buf = { 0 };
	size_t size = sizeof (striping_info_buf);
	void *p;
	int ret;

	ret = rbd_obj_method_sync(rbd_dev, &rbd_dev->header_oid,
				&rbd_dev->header_oloc, "get_stripe_unit_count",
				NULL, 0, &striping_info_buf, size);
	dout("%s: rbd_obj_method_sync returned %d\n", __func__, ret);
	if (ret < 0)
		return ret;
	if (ret < size)
		return -ERANGE;

	p = &striping_info_buf;
	rbd_dev->header.stripe_unit = ceph_decode_64(&p);
	rbd_dev->header.stripe_count = ceph_decode_64(&p);
	return 0;
}

static int rbd_dev_v2_data_pool(struct rbd_device *rbd_dev)
{
	__le64 data_pool_id;
	int ret;

	ret = rbd_obj_method_sync(rbd_dev, &rbd_dev->header_oid,
				  &rbd_dev->header_oloc, "get_data_pool",
				  NULL, 0, &data_pool_id, sizeof(data_pool_id));
	if (ret < 0)
		return ret;
	if (ret < sizeof(data_pool_id))
		return -EBADMSG;

	rbd_dev->header.data_pool_id = le64_to_cpu(data_pool_id);
	WARN_ON(rbd_dev->header.data_pool_id == CEPH_NOPOOL);
	return 0;
}

static char *rbd_dev_image_name(struct rbd_device *rbd_dev)
{
	CEPH_DEFINE_OID_ONSTACK(oid);
	size_t image_id_size;
	char *image_id;
	void *p;
	void *end;
	size_t size;
	void *reply_buf = NULL;
	size_t len = 0;
	char *image_name = NULL;
	int ret;

	rbd_assert(!rbd_dev->spec->image_name);

	len = strlen(rbd_dev->spec->image_id);
	image_id_size = sizeof (__le32) + len;
	image_id = kmalloc(image_id_size, GFP_KERNEL);
	if (!image_id)
		return NULL;

	p = image_id;
	end = image_id + image_id_size;
	ceph_encode_string(&p, end, rbd_dev->spec->image_id, (u32)len);

	size = sizeof (__le32) + RBD_IMAGE_NAME_LEN_MAX;
	reply_buf = kmalloc(size, GFP_KERNEL);
	if (!reply_buf)
		goto out;

	ceph_oid_printf(&oid, "%s", RBD_DIRECTORY);
	ret = rbd_obj_method_sync(rbd_dev, &oid, &rbd_dev->header_oloc,
				  "dir_get_name", image_id, image_id_size,
				  reply_buf, size);
	if (ret < 0)
		goto out;
	p = reply_buf;
	end = reply_buf + ret;

	image_name = ceph_extract_encoded_string(&p, end, &len, GFP_KERNEL);
	if (IS_ERR(image_name))
		image_name = NULL;
	else
		dout("%s: name is %s len is %zd\n", __func__, image_name, len);
out:
	kfree(reply_buf);
	kfree(image_id);

	return image_name;
}

static u64 rbd_v1_snap_id_by_name(struct rbd_device *rbd_dev, const char *name)
{
	struct ceph_snap_context *snapc = rbd_dev->header.snapc;
	const char *snap_name;
	u32 which = 0;

	/* Skip over names until we find the one we are looking for */

	snap_name = rbd_dev->header.snap_names;
	while (which < snapc->num_snaps) {
		if (!strcmp(name, snap_name))
			return snapc->snaps[which];
		snap_name += strlen(snap_name) + 1;
		which++;
	}
	return CEPH_NOSNAP;
}

static u64 rbd_v2_snap_id_by_name(struct rbd_device *rbd_dev, const char *name)
{
	struct ceph_snap_context *snapc = rbd_dev->header.snapc;
	u32 which;
	bool found = false;
	u64 snap_id;

	for (which = 0; !found && which < snapc->num_snaps; which++) {
		const char *snap_name;

		snap_id = snapc->snaps[which];
		snap_name = rbd_dev_v2_snap_name(rbd_dev, snap_id);
		if (IS_ERR(snap_name)) {
			/* ignore no-longer existing snapshots */
			if (PTR_ERR(snap_name) == -ENOENT)
				continue;
			else
				break;
		}
		found = !strcmp(name, snap_name);
		kfree(snap_name);
	}
	return found ? snap_id : CEPH_NOSNAP;
}

/*
 * Assumes name is never RBD_SNAP_HEAD_NAME; returns CEPH_NOSNAP if
 * no snapshot by that name is found, or if an error occurs.
 */
static u64 rbd_snap_id_by_name(struct rbd_device *rbd_dev, const char *name)
{
	if (rbd_dev->image_format == 1)
		return rbd_v1_snap_id_by_name(rbd_dev, name);

	return rbd_v2_snap_id_by_name(rbd_dev, name);
}

/*
 * An image being mapped will have everything but the snap id.
 */
static int rbd_spec_fill_snap_id(struct rbd_device *rbd_dev)
{
	struct rbd_spec *spec = rbd_dev->spec;

	rbd_assert(spec->pool_id != CEPH_NOPOOL && spec->pool_name);
	rbd_assert(spec->image_id && spec->image_name);
	rbd_assert(spec->snap_name);

	if (strcmp(spec->snap_name, RBD_SNAP_HEAD_NAME)) {
		u64 snap_id;

		snap_id = rbd_snap_id_by_name(rbd_dev, spec->snap_name);
		if (snap_id == CEPH_NOSNAP)
			return -ENOENT;

		spec->snap_id = snap_id;
	} else {
		spec->snap_id = CEPH_NOSNAP;
	}

	return 0;
}

/*
 * A parent image will have all ids but none of the names.
 *
 * All names in an rbd spec are dynamically allocated.  It's OK if we
 * can't figure out the name for an image id.
 */
static int rbd_spec_fill_names(struct rbd_device *rbd_dev)
{
	struct ceph_osd_client *osdc = &rbd_dev->rbd_client->client->osdc;
	struct rbd_spec *spec = rbd_dev->spec;
	const char *pool_name;
	const char *image_name;
	const char *snap_name;
	int ret;

	rbd_assert(spec->pool_id != CEPH_NOPOOL);
	rbd_assert(spec->image_id);
	rbd_assert(spec->snap_id != CEPH_NOSNAP);

	/* Get the pool name; we have to make our own copy of this */

	pool_name = ceph_pg_pool_name_by_id(osdc->osdmap, spec->pool_id);
	if (!pool_name) {
		rbd_warn(rbd_dev, "no pool with id %llu", spec->pool_id);
		return -EIO;
	}
	pool_name = kstrdup(pool_name, GFP_KERNEL);
	if (!pool_name)
		return -ENOMEM;

	/* Fetch the image name; tolerate failure here */

	image_name = rbd_dev_image_name(rbd_dev);
	if (!image_name)
		rbd_warn(rbd_dev, "unable to get image name");

	/* Fetch the snapshot name */

	snap_name = rbd_snap_name(rbd_dev, spec->snap_id);
	if (IS_ERR(snap_name)) {
		ret = PTR_ERR(snap_name);
		goto out_err;
	}

	spec->pool_name = pool_name;
	spec->image_name = image_name;
	spec->snap_name = snap_name;

	return 0;

out_err:
	kfree(image_name);
	kfree(pool_name);
	return ret;
}

static int rbd_dev_v2_snap_context(struct rbd_device *rbd_dev)
{
	size_t size;
	int ret;
	void *reply_buf;
	void *p;
	void *end;
	u64 seq;
	u32 snap_count;
	struct ceph_snap_context *snapc;
	u32 i;

	/*
	 * We'll need room for the seq value (maximum snapshot id),
	 * snapshot count, and array of that many snapshot ids.
	 * For now we have a fixed upper limit on the number we're
	 * prepared to receive.
	 */
	size = sizeof (__le64) + sizeof (__le32) +
			RBD_MAX_SNAP_COUNT * sizeof (__le64);
	reply_buf = kzalloc(size, GFP_KERNEL);
	if (!reply_buf)
		return -ENOMEM;

	ret = rbd_obj_method_sync(rbd_dev, &rbd_dev->header_oid,
				  &rbd_dev->header_oloc, "get_snapcontext",
				  NULL, 0, reply_buf, size);
	dout("%s: rbd_obj_method_sync returned %d\n", __func__, ret);
	if (ret < 0)
		goto out;

	p = reply_buf;
	end = reply_buf + ret;
	ret = -ERANGE;
	ceph_decode_64_safe(&p, end, seq, out);
	ceph_decode_32_safe(&p, end, snap_count, out);

	/*
	 * Make sure the reported number of snapshot ids wouldn't go
	 * beyond the end of our buffer.  But before checking that,
	 * make sure the computed size of the snapshot context we
	 * allocate is representable in a size_t.
	 */
	if (snap_count > (SIZE_MAX - sizeof (struct ceph_snap_context))
				 / sizeof (u64)) {
		ret = -EINVAL;
		goto out;
	}
	if (!ceph_has_room(&p, end, snap_count * sizeof (__le64)))
		goto out;
	ret = 0;

	snapc = ceph_create_snap_context(snap_count, GFP_KERNEL);
	if (!snapc) {
		ret = -ENOMEM;
		goto out;
	}
	snapc->seq = seq;
	for (i = 0; i < snap_count; i++)
		snapc->snaps[i] = ceph_decode_64(&p);

	ceph_put_snap_context(rbd_dev->header.snapc);
	rbd_dev->header.snapc = snapc;

	dout("  snap context seq = %llu, snap_count = %u\n",
		(unsigned long long)seq, (unsigned int)snap_count);
out:
	kfree(reply_buf);

	return ret;
}

static const char *rbd_dev_v2_snap_name(struct rbd_device *rbd_dev,
					u64 snap_id)
{
	size_t size;
	void *reply_buf;
	__le64 snapid;
	int ret;
	void *p;
	void *end;
	char *snap_name;

	size = sizeof (__le32) + RBD_MAX_SNAP_NAME_LEN;
	reply_buf = kmalloc(size, GFP_KERNEL);
	if (!reply_buf)
		return ERR_PTR(-ENOMEM);

	snapid = cpu_to_le64(snap_id);
	ret = rbd_obj_method_sync(rbd_dev, &rbd_dev->header_oid,
				  &rbd_dev->header_oloc, "get_snapshot_name",
				  &snapid, sizeof(snapid), reply_buf, size);
	dout("%s: rbd_obj_method_sync returned %d\n", __func__, ret);
	if (ret < 0) {
		snap_name = ERR_PTR(ret);
		goto out;
	}

	p = reply_buf;
	end = reply_buf + ret;
	snap_name = ceph_extract_encoded_string(&p, end, NULL, GFP_KERNEL);
	if (IS_ERR(snap_name))
		goto out;

	dout("  snap_id 0x%016llx snap_name = %s\n",
		(unsigned long long)snap_id, snap_name);
out:
	kfree(reply_buf);

	return snap_name;
}

static int rbd_dev_v2_header_info(struct rbd_device *rbd_dev)
{
	bool first_time = rbd_dev->header.object_prefix == NULL;
	int ret;

	ret = rbd_dev_v2_image_size(rbd_dev);
	if (ret)
		return ret;

	if (first_time) {
		ret = rbd_dev_v2_header_onetime(rbd_dev);
		if (ret)
			return ret;
	}

	ret = rbd_dev_v2_snap_context(rbd_dev);
	if (ret && first_time) {
		kfree(rbd_dev->header.object_prefix);
		rbd_dev->header.object_prefix = NULL;
	}

	return ret;
}

static int rbd_dev_header_info(struct rbd_device *rbd_dev)
{
	rbd_assert(rbd_image_format_valid(rbd_dev->image_format));

	if (rbd_dev->image_format == 1)
		return rbd_dev_v1_header_info(rbd_dev);

	return rbd_dev_v2_header_info(rbd_dev);
}

/*
 * Skips over white space at *buf, and updates *buf to point to the
 * first found non-space character (if any). Returns the length of
 * the token (string of non-white space characters) found.  Note
 * that *buf must be terminated with '\0'.
 */
static inline size_t next_token(const char **buf)
{
        /*
        * These are the characters that produce nonzero for
        * isspace() in the "C" and "POSIX" locales.
        */
        const char *spaces = " \f\n\r\t\v";

        *buf += strspn(*buf, spaces);	/* Find start of token */

	return strcspn(*buf, spaces);   /* Return token length */
}

/*
 * Finds the next token in *buf, dynamically allocates a buffer big
 * enough to hold a copy of it, and copies the token into the new
 * buffer.  The copy is guaranteed to be terminated with '\0'.  Note
 * that a duplicate buffer is created even for a zero-length token.
 *
 * Returns a pointer to the newly-allocated duplicate, or a null
 * pointer if memory for the duplicate was not available.  If
 * the lenp argument is a non-null pointer, the length of the token
 * (not including the '\0') is returned in *lenp.
 *
 * If successful, the *buf pointer will be updated to point beyond
 * the end of the found token.
 *
 * Note: uses GFP_KERNEL for allocation.
 */
static inline char *dup_token(const char **buf, size_t *lenp)
{
	char *dup;
	size_t len;

	len = next_token(buf);
	dup = kmemdup(*buf, len + 1, GFP_KERNEL);
	if (!dup)
		return NULL;
	*(dup + len) = '\0';
	*buf += len;

	if (lenp)
		*lenp = len;

	return dup;
}

/*
 * Parse the options provided for an "rbd add" (i.e., rbd image
 * mapping) request.  These arrive via a write to /sys/bus/rbd/add,
 * and the data written is passed here via a NUL-terminated buffer.
 * Returns 0 if successful or an error code otherwise.
 *
 * The information extracted from these options is recorded in
 * the other parameters which return dynamically-allocated
 * structures:
 *  ceph_opts
 *      The address of a pointer that will refer to a ceph options
 *      structure.  Caller must release the returned pointer using
 *      ceph_destroy_options() when it is no longer needed.
 *  rbd_opts
 *	Address of an rbd options pointer.  Fully initialized by
 *	this function; caller must release with kfree().
 *  spec
 *	Address of an rbd image specification pointer.  Fully
 *	initialized by this function based on parsed options.
 *	Caller must release with rbd_spec_put().
 *
 * The options passed take this form:
 *  <mon_addrs> <options> <pool_name> <image_name> [<snap_id>]
 * where:
 *  <mon_addrs>
 *      A comma-separated list of one or more monitor addresses.
 *      A monitor address is an ip address, optionally followed
 *      by a port number (separated by a colon).
 *        I.e.:  ip1[:port1][,ip2[:port2]...]
 *  <options>
 *      A comma-separated list of ceph and/or rbd options.
 *  <pool_name>
 *      The name of the rados pool containing the rbd image.
 *  <image_name>
 *      The name of the image in that pool to map.
 *  <snap_id>
 *      An optional snapshot id.  If provided, the mapping will
 *      present data from the image at the time that snapshot was
 *      created.  The image head is used if no snapshot id is
 *      provided.  Snapshot mappings are always read-only.
 */
static int rbd_add_parse_args(const char *buf,
				struct ceph_options **ceph_opts,
				struct rbd_options **opts,
				struct rbd_spec **rbd_spec)
{
	size_t len;
	char *options;
	const char *mon_addrs;
	char *snap_name;
	size_t mon_addrs_size;
	struct parse_rbd_opts_ctx pctx = { 0 };
	struct ceph_options *copts;
	int ret;

	/* The first four tokens are required */

	len = next_token(&buf);
	if (!len) {
		rbd_warn(NULL, "no monitor address(es) provided");
		return -EINVAL;
	}
	mon_addrs = buf;
	mon_addrs_size = len + 1;
	buf += len;

	ret = -EINVAL;
	options = dup_token(&buf, NULL);
	if (!options)
		return -ENOMEM;
	if (!*options) {
		rbd_warn(NULL, "no options provided");
		goto out_err;
	}

	pctx.spec = rbd_spec_alloc();
	if (!pctx.spec)
		goto out_mem;

	pctx.spec->pool_name = dup_token(&buf, NULL);
	if (!pctx.spec->pool_name)
		goto out_mem;
	if (!*pctx.spec->pool_name) {
		rbd_warn(NULL, "no pool name provided");
		goto out_err;
	}

	pctx.spec->image_name = dup_token(&buf, NULL);
	if (!pctx.spec->image_name)
		goto out_mem;
	if (!*pctx.spec->image_name) {
		rbd_warn(NULL, "no image name provided");
		goto out_err;
	}

	/*
	 * Snapshot name is optional; default is to use "-"
	 * (indicating the head/no snapshot).
	 */
	len = next_token(&buf);
	if (!len) {
		buf = RBD_SNAP_HEAD_NAME; /* No snapshot supplied */
		len = sizeof (RBD_SNAP_HEAD_NAME) - 1;
	} else if (len > RBD_MAX_SNAP_NAME_LEN) {
		ret = -ENAMETOOLONG;
		goto out_err;
	}
	snap_name = kmemdup(buf, len + 1, GFP_KERNEL);
	if (!snap_name)
		goto out_mem;
	*(snap_name + len) = '\0';
	pctx.spec->snap_name = snap_name;

	/* Initialize all rbd options to the defaults */

	pctx.opts = kzalloc(sizeof(*pctx.opts), GFP_KERNEL);
	if (!pctx.opts)
		goto out_mem;

	pctx.opts->read_only = RBD_READ_ONLY_DEFAULT;
	pctx.opts->queue_depth = RBD_QUEUE_DEPTH_DEFAULT;
	pctx.opts->alloc_size = RBD_ALLOC_SIZE_DEFAULT;
	pctx.opts->lock_timeout = RBD_LOCK_TIMEOUT_DEFAULT;
	pctx.opts->lock_on_read = RBD_LOCK_ON_READ_DEFAULT;
	pctx.opts->exclusive = RBD_EXCLUSIVE_DEFAULT;
	pctx.opts->trim = RBD_TRIM_DEFAULT;

	copts = ceph_parse_options(options, mon_addrs,
				   mon_addrs + mon_addrs_size - 1,
				   parse_rbd_opts_token, &pctx);
	if (IS_ERR(copts)) {
		ret = PTR_ERR(copts);
		goto out_err;
	}
	kfree(options);

	*ceph_opts = copts;
	*opts = pctx.opts;
	*rbd_spec = pctx.spec;

	return 0;
out_mem:
	ret = -ENOMEM;
out_err:
	kfree(pctx.opts);
	rbd_spec_put(pctx.spec);
	kfree(options);

	return ret;
}

static void rbd_dev_image_unlock(struct rbd_device *rbd_dev)
{
	down_write(&rbd_dev->lock_rwsem);
	if (__rbd_is_lock_owner(rbd_dev))
		__rbd_release_lock(rbd_dev);
	up_write(&rbd_dev->lock_rwsem);
}

/*
 * If the wait is interrupted, an error is returned even if the lock
 * was successfully acquired.  rbd_dev_image_unlock() will release it
 * if needed.
 */
static int rbd_add_acquire_lock(struct rbd_device *rbd_dev)
{
	long ret;

	if (!(rbd_dev->header.features & RBD_FEATURE_EXCLUSIVE_LOCK)) {
		if (!rbd_dev->opts->exclusive && !rbd_dev->opts->lock_on_read)
			return 0;

		rbd_warn(rbd_dev, "exclusive-lock feature is not enabled");
		return -EINVAL;
	}

	if (rbd_dev->spec->snap_id != CEPH_NOSNAP)
		return 0;

	rbd_assert(!rbd_is_lock_owner(rbd_dev));
	queue_delayed_work(rbd_dev->task_wq, &rbd_dev->lock_dwork, 0);
	ret = wait_for_completion_killable_timeout(&rbd_dev->acquire_wait,
			    ceph_timeout_jiffies(rbd_dev->opts->lock_timeout));
	if (ret > 0)
		ret = rbd_dev->acquire_err;
	else if (!ret)
		ret = -ETIMEDOUT;

	if (ret) {
		rbd_warn(rbd_dev, "failed to acquire exclusive lock: %ld", ret);
		return ret;
	}

	/*
	 * The lock may have been released by now, unless automatic lock
	 * transitions are disabled.
	 */
	rbd_assert(!rbd_dev->opts->exclusive || rbd_is_lock_owner(rbd_dev));
	return 0;
}

/*
 * An rbd format 2 image has a unique identifier, distinct from the
 * name given to it by the user.  Internally, that identifier is
 * what's used to specify the names of objects related to the image.
 *
 * A special "rbd id" object is used to map an rbd image name to its
 * id.  If that object doesn't exist, then there is no v2 rbd image
 * with the supplied name.
 *
 * This function will record the given rbd_dev's image_id field if
 * it can be determined, and in that case will return 0.  If any
 * errors occur a negative errno will be returned and the rbd_dev's
 * image_id field will be unchanged (and should be NULL).
 */
static int rbd_dev_image_id(struct rbd_device *rbd_dev)
{
	int ret;
	size_t size;
	CEPH_DEFINE_OID_ONSTACK(oid);
	void *response;
	char *image_id;

	/*
	 * When probing a parent image, the image id is already
	 * known (and the image name likely is not).  There's no
	 * need to fetch the image id again in this case.  We
	 * do still need to set the image format though.
	 */
	if (rbd_dev->spec->image_id) {
		rbd_dev->image_format = *rbd_dev->spec->image_id ? 2 : 1;

		return 0;
	}

	/*
	 * First, see if the format 2 image id file exists, and if
	 * so, get the image's persistent id from it.
	 */
	ret = ceph_oid_aprintf(&oid, GFP_KERNEL, "%s%s", RBD_ID_PREFIX,
			       rbd_dev->spec->image_name);
	if (ret)
		return ret;

	dout("rbd id object name is %s\n", oid.name);

	/* Response will be an encoded string, which includes a length */

	size = sizeof (__le32) + RBD_IMAGE_ID_LEN_MAX;
	response = kzalloc(size, GFP_NOIO);
	if (!response) {
		ret = -ENOMEM;
		goto out;
	}

	/* If it doesn't exist we'll assume it's a format 1 image */

	ret = rbd_obj_method_sync(rbd_dev, &oid, &rbd_dev->header_oloc,
				  "get_id", NULL, 0,
				  response, RBD_IMAGE_ID_LEN_MAX);
	dout("%s: rbd_obj_method_sync returned %d\n", __func__, ret);
	if (ret == -ENOENT) {
		image_id = kstrdup("", GFP_KERNEL);
		ret = image_id ? 0 : -ENOMEM;
		if (!ret)
			rbd_dev->image_format = 1;
	} else if (ret >= 0) {
		void *p = response;

		image_id = ceph_extract_encoded_string(&p, p + ret,
						NULL, GFP_NOIO);
		ret = PTR_ERR_OR_ZERO(image_id);
		if (!ret)
			rbd_dev->image_format = 2;
	}

	if (!ret) {
		rbd_dev->spec->image_id = image_id;
		dout("image_id is %s\n", image_id);
	}
out:
	kfree(response);
	ceph_oid_destroy(&oid);
	return ret;
}

/*
 * Undo whatever state changes are made by v1 or v2 header info
 * call.
 */
static void rbd_dev_unprobe(struct rbd_device *rbd_dev)
{
	struct rbd_image_header	*header;

	rbd_dev_parent_put(rbd_dev);
	rbd_object_map_free(rbd_dev);
	rbd_dev_mapping_clear(rbd_dev);

	/* Free dynamic fields from the header, then zero it out */

	header = &rbd_dev->header;
	ceph_put_snap_context(header->snapc);
	kfree(header->snap_sizes);
	kfree(header->snap_names);
	kfree(header->object_prefix);
	memset(header, 0, sizeof (*header));
}

static int rbd_dev_v2_header_onetime(struct rbd_device *rbd_dev)
{
	int ret;

	ret = rbd_dev_v2_object_prefix(rbd_dev);
	if (ret)
		goto out_err;

	/*
	 * Get the and check features for the image.  Currently the
	 * features are assumed to never change.
	 */
	ret = rbd_dev_v2_features(rbd_dev);
	if (ret)
		goto out_err;

	/* If the image supports fancy striping, get its parameters */

	if (rbd_dev->header.features & RBD_FEATURE_STRIPINGV2) {
		ret = rbd_dev_v2_striping_info(rbd_dev);
		if (ret < 0)
			goto out_err;
	}

	if (rbd_dev->header.features & RBD_FEATURE_DATA_POOL) {
		ret = rbd_dev_v2_data_pool(rbd_dev);
		if (ret)
			goto out_err;
	}

	rbd_init_layout(rbd_dev);
	return 0;

out_err:
	rbd_dev->header.features = 0;
	kfree(rbd_dev->header.object_prefix);
	rbd_dev->header.object_prefix = NULL;
	return ret;
}

/*
 * @depth is rbd_dev_image_probe() -> rbd_dev_probe_parent() ->
 * rbd_dev_image_probe() recursion depth, which means it's also the
 * length of the already discovered part of the parent chain.
 */
static int rbd_dev_probe_parent(struct rbd_device *rbd_dev, int depth)
{
	struct rbd_device *parent = NULL;
	int ret;

	if (!rbd_dev->parent_spec)
		return 0;

	if (++depth > RBD_MAX_PARENT_CHAIN_LEN) {
		pr_info("parent chain is too long (%d)\n", depth);
		ret = -EINVAL;
		goto out_err;
	}

	parent = __rbd_dev_create(rbd_dev->rbd_client, rbd_dev->parent_spec);
	if (!parent) {
		ret = -ENOMEM;
		goto out_err;
	}

	/*
	 * Images related by parent/child relationships always share
	 * rbd_client and spec/parent_spec, so bump their refcounts.
	 */
	__rbd_get_client(rbd_dev->rbd_client);
	rbd_spec_get(rbd_dev->parent_spec);

	ret = rbd_dev_image_probe(parent, depth);
	if (ret < 0)
		goto out_err;

	rbd_dev->parent = parent;
	atomic_set(&rbd_dev->parent_ref, 1);
	return 0;

out_err:
	rbd_dev_unparent(rbd_dev);
	rbd_dev_destroy(parent);
	return ret;
}

static void rbd_dev_device_release(struct rbd_device *rbd_dev)
{
	clear_bit(RBD_DEV_FLAG_EXISTS, &rbd_dev->flags);
	rbd_free_disk(rbd_dev);
	if (!single_major)
		unregister_blkdev(rbd_dev->major, rbd_dev->name);
}

/*
 * rbd_dev->header_rwsem must be locked for write and will be unlocked
 * upon return.
 */
static int rbd_dev_device_setup(struct rbd_device *rbd_dev)
{
	int ret;

	/* Record our major and minor device numbers. */

	if (!single_major) {
		ret = register_blkdev(0, rbd_dev->name);
		if (ret < 0)
			goto err_out_unlock;

		rbd_dev->major = ret;
		rbd_dev->minor = 0;
	} else {
		rbd_dev->major = rbd_major;
		rbd_dev->minor = rbd_dev_id_to_minor(rbd_dev->dev_id);
	}

	/* Set up the blkdev mapping. */

	ret = rbd_init_disk(rbd_dev);
	if (ret)
		goto err_out_blkdev;

	set_capacity(rbd_dev->disk, rbd_dev->mapping.size / SECTOR_SIZE);
	set_disk_ro(rbd_dev->disk, rbd_dev->opts->read_only);

	ret = dev_set_name(&rbd_dev->dev, "%d", rbd_dev->dev_id);
	if (ret)
		goto err_out_disk;

	set_bit(RBD_DEV_FLAG_EXISTS, &rbd_dev->flags);
	up_write(&rbd_dev->header_rwsem);
	return 0;

err_out_disk:
	rbd_free_disk(rbd_dev);
err_out_blkdev:
	if (!single_major)
		unregister_blkdev(rbd_dev->major, rbd_dev->name);
err_out_unlock:
	up_write(&rbd_dev->header_rwsem);
	return ret;
}

static int rbd_dev_header_name(struct rbd_device *rbd_dev)
{
	struct rbd_spec *spec = rbd_dev->spec;
	int ret;

	/* Record the header object name for this rbd image. */

	rbd_assert(rbd_image_format_valid(rbd_dev->image_format));
	if (rbd_dev->image_format == 1)
		ret = ceph_oid_aprintf(&rbd_dev->header_oid, GFP_KERNEL, "%s%s",
				       spec->image_name, RBD_SUFFIX);
	else
		ret = ceph_oid_aprintf(&rbd_dev->header_oid, GFP_KERNEL, "%s%s",
				       RBD_HEADER_PREFIX, spec->image_id);

	return ret;
}

static void rbd_dev_image_release(struct rbd_device *rbd_dev)
{
	rbd_dev_unprobe(rbd_dev);
	if (rbd_dev->opts)
		rbd_unregister_watch(rbd_dev);
	rbd_dev->image_format = 0;
	kfree(rbd_dev->spec->image_id);
	rbd_dev->spec->image_id = NULL;
}

/*
 * Probe for the existence of the header object for the given rbd
 * device.  If this image is the one being mapped (i.e., not a
 * parent), initiate a watch on its header object before using that
 * object to get detailed information about the rbd image.
 */
static int rbd_dev_image_probe(struct rbd_device *rbd_dev, int depth)
{
	int ret;

	/*
	 * Get the id from the image id object.  Unless there's an
	 * error, rbd_dev->spec->image_id will be filled in with
	 * a dynamically-allocated string, and rbd_dev->image_format
	 * will be set to either 1 or 2.
	 */
	ret = rbd_dev_image_id(rbd_dev);
	if (ret)
		return ret;

	ret = rbd_dev_header_name(rbd_dev);
	if (ret)
		goto err_out_format;

	if (!depth) {
		ret = rbd_register_watch(rbd_dev);
		if (ret) {
			if (ret == -ENOENT)
				pr_info("image %s/%s%s%s does not exist\n",
					rbd_dev->spec->pool_name,
					rbd_dev->spec->pool_ns ?: "",
					rbd_dev->spec->pool_ns ? "/" : "",
					rbd_dev->spec->image_name);
			goto err_out_format;
		}
	}

	ret = rbd_dev_header_info(rbd_dev);
	if (ret)
		goto err_out_watch;

	/*
	 * If this image is the one being mapped, we have pool name and
	 * id, image name and id, and snap name - need to fill snap id.
	 * Otherwise this is a parent image, identified by pool, image
	 * and snap ids - need to fill in names for those ids.
	 */
	if (!depth)
		ret = rbd_spec_fill_snap_id(rbd_dev);
	else
		ret = rbd_spec_fill_names(rbd_dev);
	if (ret) {
		if (ret == -ENOENT)
			pr_info("snap %s/%s%s%s@%s does not exist\n",
				rbd_dev->spec->pool_name,
				rbd_dev->spec->pool_ns ?: "",
				rbd_dev->spec->pool_ns ? "/" : "",
				rbd_dev->spec->image_name,
				rbd_dev->spec->snap_name);
		goto err_out_probe;
	}

	ret = rbd_dev_mapping_set(rbd_dev);
	if (ret)
		goto err_out_probe;

	if (rbd_dev->spec->snap_id != CEPH_NOSNAP &&
	    (rbd_dev->header.features & RBD_FEATURE_OBJECT_MAP)) {
		ret = rbd_object_map_load(rbd_dev);
		if (ret)
			goto err_out_probe;
	}

	if (rbd_dev->header.features & RBD_FEATURE_LAYERING) {
		ret = rbd_dev_v2_parent_info(rbd_dev);
		if (ret)
			goto err_out_probe;
	}

	ret = rbd_dev_probe_parent(rbd_dev, depth);
	if (ret)
		goto err_out_probe;

	dout("discovered format %u image, header name is %s\n",
		rbd_dev->image_format, rbd_dev->header_oid.name);
	return 0;

err_out_probe:
	rbd_dev_unprobe(rbd_dev);
err_out_watch:
	if (!depth)
		rbd_unregister_watch(rbd_dev);
err_out_format:
	rbd_dev->image_format = 0;
	kfree(rbd_dev->spec->image_id);
	rbd_dev->spec->image_id = NULL;
	return ret;
}

static ssize_t do_rbd_add(struct bus_type *bus,
			  const char *buf,
			  size_t count)
{
	struct rbd_device *rbd_dev = NULL;
	struct ceph_options *ceph_opts = NULL;
	struct rbd_options *rbd_opts = NULL;
	struct rbd_spec *spec = NULL;
	struct rbd_client *rbdc;
	int rc;

	if (!try_module_get(THIS_MODULE))
		return -ENODEV;

	/* parse add command */
	rc = rbd_add_parse_args(buf, &ceph_opts, &rbd_opts, &spec);
	if (rc < 0)
		goto out;

	rbdc = rbd_get_client(ceph_opts);
	if (IS_ERR(rbdc)) {
		rc = PTR_ERR(rbdc);
		goto err_out_args;
	}

	/* pick the pool */
	rc = ceph_pg_poolid_by_name(rbdc->client->osdc.osdmap, spec->pool_name);
	if (rc < 0) {
		if (rc == -ENOENT)
			pr_info("pool %s does not exist\n", spec->pool_name);
		goto err_out_client;
	}
	spec->pool_id = (u64)rc;

	rbd_dev = rbd_dev_create(rbdc, spec, rbd_opts);
	if (!rbd_dev) {
		rc = -ENOMEM;
		goto err_out_client;
	}
	rbdc = NULL;		/* rbd_dev now owns this */
	spec = NULL;		/* rbd_dev now owns this */
	rbd_opts = NULL;	/* rbd_dev now owns this */

	rbd_dev->config_info = kstrdup(buf, GFP_KERNEL);
	if (!rbd_dev->config_info) {
		rc = -ENOMEM;
		goto err_out_rbd_dev;
	}

	down_write(&rbd_dev->header_rwsem);
	rc = rbd_dev_image_probe(rbd_dev, 0);
	if (rc < 0) {
		up_write(&rbd_dev->header_rwsem);
		goto err_out_rbd_dev;
	}

	/* If we are mapping a snapshot it must be marked read-only */
	if (rbd_dev->spec->snap_id != CEPH_NOSNAP)
		rbd_dev->opts->read_only = true;

	if (rbd_dev->opts->alloc_size > rbd_dev->layout.object_size) {
		rbd_warn(rbd_dev, "alloc_size adjusted to %u",
			 rbd_dev->layout.object_size);
		rbd_dev->opts->alloc_size = rbd_dev->layout.object_size;
	}

	rc = rbd_dev_device_setup(rbd_dev);
	if (rc)
		goto err_out_image_probe;

	rc = rbd_add_acquire_lock(rbd_dev);
	if (rc)
		goto err_out_image_lock;

	/* Everything's ready.  Announce the disk to the world. */

	rc = device_add(&rbd_dev->dev);
	if (rc)
		goto err_out_image_lock;

	add_disk(rbd_dev->disk);
	/* see rbd_init_disk() */
	blk_put_queue(rbd_dev->disk->queue);

	spin_lock(&rbd_dev_list_lock);
	list_add_tail(&rbd_dev->node, &rbd_dev_list);
	spin_unlock(&rbd_dev_list_lock);

	pr_info("%s: capacity %llu features 0x%llx\n", rbd_dev->disk->disk_name,
		(unsigned long long)get_capacity(rbd_dev->disk) << SECTOR_SHIFT,
		rbd_dev->header.features);
	rc = count;
out:
	module_put(THIS_MODULE);
	return rc;

err_out_image_lock:
	rbd_dev_image_unlock(rbd_dev);
	rbd_dev_device_release(rbd_dev);
err_out_image_probe:
	rbd_dev_image_release(rbd_dev);
err_out_rbd_dev:
	rbd_dev_destroy(rbd_dev);
err_out_client:
	rbd_put_client(rbdc);
err_out_args:
	rbd_spec_put(spec);
	kfree(rbd_opts);
	goto out;
}

static ssize_t add_store(struct bus_type *bus, const char *buf, size_t count)
{
	if (single_major)
		return -EINVAL;

	return do_rbd_add(bus, buf, count);
}

static ssize_t add_single_major_store(struct bus_type *bus, const char *buf,
				      size_t count)
{
	return do_rbd_add(bus, buf, count);
}

static void rbd_dev_remove_parent(struct rbd_device *rbd_dev)
{
	while (rbd_dev->parent) {
		struct rbd_device *first = rbd_dev;
		struct rbd_device *second = first->parent;
		struct rbd_device *third;

		/*
		 * Follow to the parent with no grandparent and
		 * remove it.
		 */
		while (second && (third = second->parent)) {
			first = second;
			second = third;
		}
		rbd_assert(second);
		rbd_dev_image_release(second);
		rbd_dev_destroy(second);
		first->parent = NULL;
		first->parent_overlap = 0;

		rbd_assert(first->parent_spec);
		rbd_spec_put(first->parent_spec);
		first->parent_spec = NULL;
	}
}

static ssize_t do_rbd_remove(struct bus_type *bus,
			     const char *buf,
			     size_t count)
{
	struct rbd_device *rbd_dev = NULL;
	struct list_head *tmp;
	int dev_id;
	char opt_buf[6];
	bool force = false;
	int ret;

	dev_id = -1;
	opt_buf[0] = '\0';
	sscanf(buf, "%d %5s", &dev_id, opt_buf);
	if (dev_id < 0) {
		pr_err("dev_id out of range\n");
		return -EINVAL;
	}
	if (opt_buf[0] != '\0') {
		if (!strcmp(opt_buf, "force")) {
			force = true;
		} else {
			pr_err("bad remove option at '%s'\n", opt_buf);
			return -EINVAL;
		}
	}

	ret = -ENOENT;
	spin_lock(&rbd_dev_list_lock);
	list_for_each(tmp, &rbd_dev_list) {
		rbd_dev = list_entry(tmp, struct rbd_device, node);
		if (rbd_dev->dev_id == dev_id) {
			ret = 0;
			break;
		}
	}
	if (!ret) {
		spin_lock_irq(&rbd_dev->lock);
		if (rbd_dev->open_count && !force)
			ret = -EBUSY;
		else if (test_and_set_bit(RBD_DEV_FLAG_REMOVING,
					  &rbd_dev->flags))
			ret = -EINPROGRESS;
		spin_unlock_irq(&rbd_dev->lock);
	}
	spin_unlock(&rbd_dev_list_lock);
	if (ret)
		return ret;

	if (force) {
		/*
		 * Prevent new IO from being queued and wait for existing
		 * IO to complete/fail.
		 */
		blk_mq_freeze_queue(rbd_dev->disk->queue);
		blk_set_queue_dying(rbd_dev->disk->queue);
	}

	del_gendisk(rbd_dev->disk);
	spin_lock(&rbd_dev_list_lock);
	list_del_init(&rbd_dev->node);
	spin_unlock(&rbd_dev_list_lock);
	device_del(&rbd_dev->dev);

	rbd_dev_image_unlock(rbd_dev);
	rbd_dev_device_release(rbd_dev);
	rbd_dev_image_release(rbd_dev);
	rbd_dev_destroy(rbd_dev);
	return count;
}

static ssize_t remove_store(struct bus_type *bus, const char *buf, size_t count)
{
	if (single_major)
		return -EINVAL;

	return do_rbd_remove(bus, buf, count);
}

static ssize_t remove_single_major_store(struct bus_type *bus, const char *buf,
					 size_t count)
{
	return do_rbd_remove(bus, buf, count);
}

/*
 * create control files in sysfs
 * /sys/bus/rbd/...
 */
static int __init rbd_sysfs_init(void)
{
	int ret;

	ret = device_register(&rbd_root_dev);
	if (ret < 0)
		return ret;

	ret = bus_register(&rbd_bus_type);
	if (ret < 0)
		device_unregister(&rbd_root_dev);

	return ret;
}

static void __exit rbd_sysfs_cleanup(void)
{
	bus_unregister(&rbd_bus_type);
	device_unregister(&rbd_root_dev);
}

static int __init rbd_slab_init(void)
{
	rbd_assert(!rbd_img_request_cache);
	rbd_img_request_cache = KMEM_CACHE(rbd_img_request, 0);
	if (!rbd_img_request_cache)
		return -ENOMEM;

	rbd_assert(!rbd_obj_request_cache);
	rbd_obj_request_cache = KMEM_CACHE(rbd_obj_request, 0);
	if (!rbd_obj_request_cache)
		goto out_err;

	return 0;

out_err:
	kmem_cache_destroy(rbd_img_request_cache);
	rbd_img_request_cache = NULL;
	return -ENOMEM;
}

static void rbd_slab_exit(void)
{
	rbd_assert(rbd_obj_request_cache);
	kmem_cache_destroy(rbd_obj_request_cache);
	rbd_obj_request_cache = NULL;

	rbd_assert(rbd_img_request_cache);
	kmem_cache_destroy(rbd_img_request_cache);
	rbd_img_request_cache = NULL;
}

static int __init rbd_init(void)
{
	int rc;

	if (!libceph_compatible(NULL)) {
		rbd_warn(NULL, "libceph incompatibility (quitting)");
		return -EINVAL;
	}

	rc = rbd_slab_init();
	if (rc)
		return rc;

	/*
	 * The number of active work items is limited by the number of
	 * rbd devices * queue depth, so leave @max_active at default.
	 */
	rbd_wq = alloc_workqueue(RBD_DRV_NAME, WQ_MEM_RECLAIM, 0);
	if (!rbd_wq) {
		rc = -ENOMEM;
		goto err_out_slab;
	}

	if (single_major) {
		rbd_major = register_blkdev(0, RBD_DRV_NAME);
		if (rbd_major < 0) {
			rc = rbd_major;
			goto err_out_wq;
		}
	}

	rc = rbd_sysfs_init();
	if (rc)
		goto err_out_blkdev;

	if (single_major)
		pr_info("loaded (major %d)\n", rbd_major);
	else
		pr_info("loaded\n");

	return 0;

err_out_blkdev:
	if (single_major)
		unregister_blkdev(rbd_major, RBD_DRV_NAME);
err_out_wq:
	destroy_workqueue(rbd_wq);
err_out_slab:
	rbd_slab_exit();
	return rc;
}

static void __exit rbd_exit(void)
{
	ida_destroy(&rbd_dev_id_ida);
	rbd_sysfs_cleanup();
	if (single_major)
		unregister_blkdev(rbd_major, RBD_DRV_NAME);
	destroy_workqueue(rbd_wq);
	rbd_slab_exit();
}

module_init(rbd_init);
module_exit(rbd_exit);

MODULE_AUTHOR("Alex Elder <elder@inktank.com>");
MODULE_AUTHOR("Sage Weil <sage@newdream.net>");
MODULE_AUTHOR("Yehuda Sadeh <yehuda@hq.newdream.net>");
/* following authorship retained from original osdblk.c */
MODULE_AUTHOR("Jeff Garzik <jeff@garzik.org>");

MODULE_DESCRIPTION("RADOS Block Device (RBD) driver");
MODULE_LICENSE("GPL");<|MERGE_RESOLUTION|>--- conflicted
+++ resolved
@@ -2049,7 +2049,6 @@
 
 	return 0;
 }
-<<<<<<< HEAD
 
 static int rbd_object_map_open(struct rbd_device *rbd_dev)
 {
@@ -2145,103 +2144,6 @@
 {
 	u8 state = rbd_object_map_get(rbd_dev, objno);
 
-=======
-
-static int rbd_object_map_open(struct rbd_device *rbd_dev)
-{
-	int ret;
-
-	ret = rbd_object_map_lock(rbd_dev);
-	if (ret)
-		return ret;
-
-	ret = rbd_object_map_load(rbd_dev);
-	if (ret) {
-		rbd_object_map_unlock(rbd_dev);
-		return ret;
-	}
-
-	return 0;
-}
-
-static void rbd_object_map_close(struct rbd_device *rbd_dev)
-{
-	rbd_object_map_free(rbd_dev);
-	rbd_object_map_unlock(rbd_dev);
-}
-
-/*
- * This function needs snap_id (or more precisely just something to
- * distinguish between HEAD and snapshot object maps), new_state and
- * current_state that were passed to rbd_object_map_update().
- *
- * To avoid allocating and stashing a context we piggyback on the OSD
- * request.  A HEAD update has two ops (assert_locked).  For new_state
- * and current_state we decode our own object_map_update op, encoded in
- * rbd_cls_object_map_update().
- */
-static int rbd_object_map_update_finish(struct rbd_obj_request *obj_req,
-					struct ceph_osd_request *osd_req)
-{
-	struct rbd_device *rbd_dev = obj_req->img_request->rbd_dev;
-	struct ceph_osd_data *osd_data;
-	u64 objno;
-	u8 state, new_state, current_state;
-	bool has_current_state;
-	void *p;
-
-	if (osd_req->r_result)
-		return osd_req->r_result;
-
-	/*
-	 * Nothing to do for a snapshot object map.
-	 */
-	if (osd_req->r_num_ops == 1)
-		return 0;
-
-	/*
-	 * Update in-memory HEAD object map.
-	 */
-	rbd_assert(osd_req->r_num_ops == 2);
-	osd_data = osd_req_op_data(osd_req, 1, cls, request_data);
-	rbd_assert(osd_data->type == CEPH_OSD_DATA_TYPE_PAGES);
-
-	p = page_address(osd_data->pages[0]);
-	objno = ceph_decode_64(&p);
-	rbd_assert(objno == obj_req->ex.oe_objno);
-	rbd_assert(ceph_decode_64(&p) == objno + 1);
-	new_state = ceph_decode_8(&p);
-	has_current_state = ceph_decode_8(&p);
-	if (has_current_state)
-		current_state = ceph_decode_8(&p);
-
-	spin_lock(&rbd_dev->object_map_lock);
-	state = __rbd_object_map_get(rbd_dev, objno);
-	if (!has_current_state || current_state == state ||
-	    (current_state == OBJECT_EXISTS && state == OBJECT_EXISTS_CLEAN))
-		__rbd_object_map_set(rbd_dev, objno, new_state);
-	spin_unlock(&rbd_dev->object_map_lock);
-
-	return 0;
-}
-
-static void rbd_object_map_callback(struct ceph_osd_request *osd_req)
-{
-	struct rbd_obj_request *obj_req = osd_req->r_priv;
-	int result;
-
-	dout("%s osd_req %p result %d for obj_req %p\n", __func__, osd_req,
-	     osd_req->r_result, obj_req);
-
-	result = rbd_object_map_update_finish(obj_req, osd_req);
-	rbd_obj_handle_request(obj_req, result);
-}
-
-static bool update_needed(struct rbd_device *rbd_dev, u64 objno, u8 new_state)
-{
-	u8 state = rbd_object_map_get(rbd_dev, objno);
-
->>>>>>> bb831786
 	if (state == new_state ||
 	    (new_state == OBJECT_PENDING && state == OBJECT_NONEXISTENT) ||
 	    (new_state == OBJECT_NONEXISTENT && state != OBJECT_PENDING))
@@ -2337,7 +2239,6 @@
 	ret = ceph_osdc_alloc_messages(req, GFP_NOIO);
 	if (ret)
 		return ret;
-<<<<<<< HEAD
 
 	ceph_osdc_start_request(osdc, req, false);
 	return 0;
@@ -2457,127 +2358,6 @@
 	return 0;
 }
 
-=======
-
-	ceph_osdc_start_request(osdc, req, false);
-	return 0;
-}
-
-static void prune_extents(struct ceph_file_extent *img_extents,
-			  u32 *num_img_extents, u64 overlap)
-{
-	u32 cnt = *num_img_extents;
-
-	/* drop extents completely beyond the overlap */
-	while (cnt && img_extents[cnt - 1].fe_off >= overlap)
-		cnt--;
-
-	if (cnt) {
-		struct ceph_file_extent *ex = &img_extents[cnt - 1];
-
-		/* trim final overlapping extent */
-		if (ex->fe_off + ex->fe_len > overlap)
-			ex->fe_len = overlap - ex->fe_off;
-	}
-
-	*num_img_extents = cnt;
-}
-
-/*
- * Determine the byte range(s) covered by either just the object extent
- * or the entire object in the parent image.
- */
-static int rbd_obj_calc_img_extents(struct rbd_obj_request *obj_req,
-				    bool entire)
-{
-	struct rbd_device *rbd_dev = obj_req->img_request->rbd_dev;
-	int ret;
-
-	if (!rbd_dev->parent_overlap)
-		return 0;
-
-	ret = ceph_extent_to_file(&rbd_dev->layout, obj_req->ex.oe_objno,
-				  entire ? 0 : obj_req->ex.oe_off,
-				  entire ? rbd_dev->layout.object_size :
-							obj_req->ex.oe_len,
-				  &obj_req->img_extents,
-				  &obj_req->num_img_extents);
-	if (ret)
-		return ret;
-
-	prune_extents(obj_req->img_extents, &obj_req->num_img_extents,
-		      rbd_dev->parent_overlap);
-	return 0;
-}
-
-static void rbd_osd_setup_data(struct ceph_osd_request *osd_req, int which)
-{
-	struct rbd_obj_request *obj_req = osd_req->r_priv;
-
-	switch (obj_req->img_request->data_type) {
-	case OBJ_REQUEST_BIO:
-		osd_req_op_extent_osd_data_bio(osd_req, which,
-					       &obj_req->bio_pos,
-					       obj_req->ex.oe_len);
-		break;
-	case OBJ_REQUEST_BVECS:
-	case OBJ_REQUEST_OWN_BVECS:
-		rbd_assert(obj_req->bvec_pos.iter.bi_size ==
-							obj_req->ex.oe_len);
-		rbd_assert(obj_req->bvec_idx == obj_req->bvec_count);
-		osd_req_op_extent_osd_data_bvec_pos(osd_req, which,
-						    &obj_req->bvec_pos);
-		break;
-	default:
-		BUG();
-	}
-}
-
-static int rbd_osd_setup_stat(struct ceph_osd_request *osd_req, int which)
-{
-	struct page **pages;
-
-	/*
-	 * The response data for a STAT call consists of:
-	 *     le64 length;
-	 *     struct {
-	 *         le32 tv_sec;
-	 *         le32 tv_nsec;
-	 *     } mtime;
-	 */
-	pages = ceph_alloc_page_vector(1, GFP_NOIO);
-	if (IS_ERR(pages))
-		return PTR_ERR(pages);
-
-	osd_req_op_init(osd_req, which, CEPH_OSD_OP_STAT, 0);
-	osd_req_op_raw_data_in_pages(osd_req, which, pages,
-				     8 + sizeof(struct ceph_timespec),
-				     0, false, true);
-	return 0;
-}
-
-static int rbd_osd_setup_copyup(struct ceph_osd_request *osd_req, int which,
-				u32 bytes)
-{
-	struct rbd_obj_request *obj_req = osd_req->r_priv;
-	int ret;
-
-	ret = osd_req_op_cls_init(osd_req, which, "rbd", "copyup");
-	if (ret)
-		return ret;
-
-	osd_req_op_cls_request_data_bvecs(osd_req, which, obj_req->copyup_bvecs,
-					  obj_req->copyup_bvec_count, bytes);
-	return 0;
-}
-
-static int rbd_obj_init_read(struct rbd_obj_request *obj_req)
-{
-	obj_req->read_state = RBD_OBJ_READ_START;
-	return 0;
-}
-
->>>>>>> bb831786
 static void __rbd_osd_setup_write_ops(struct ceph_osd_request *osd_req,
 				      int which)
 {
@@ -2632,7 +2412,6 @@
 	if (rbd_obj_is_entire(obj_req) && !obj_req->num_img_extents) {
 		rbd_assert(obj_req->flags & RBD_OBJ_FLAG_DELETION);
 		osd_req_op_init(osd_req, which, CEPH_OSD_OP_DELETE, 0);
-<<<<<<< HEAD
 	} else {
 		osd_req_op_extent_init(osd_req, which,
 				       truncate_or_zero_opcode(obj_req),
@@ -2702,77 +2481,6 @@
 			opcode = 0;
 		}
 	} else {
-=======
-	} else {
-		osd_req_op_extent_init(osd_req, which,
-				       truncate_or_zero_opcode(obj_req),
-				       obj_req->ex.oe_off, obj_req->ex.oe_len,
-				       0, 0);
-	}
-}
-
-static int rbd_obj_init_discard(struct rbd_obj_request *obj_req)
-{
-	struct rbd_device *rbd_dev = obj_req->img_request->rbd_dev;
-	u64 off, next_off;
-	int ret;
-
-	/*
-	 * Align the range to alloc_size boundary and punt on discards
-	 * that are too small to free up any space.
-	 *
-	 * alloc_size == object_size && is_tail() is a special case for
-	 * filestore with filestore_punch_hole = false, needed to allow
-	 * truncate (in addition to delete).
-	 */
-	if (rbd_dev->opts->alloc_size != rbd_dev->layout.object_size ||
-	    !rbd_obj_is_tail(obj_req)) {
-		off = round_up(obj_req->ex.oe_off, rbd_dev->opts->alloc_size);
-		next_off = round_down(obj_req->ex.oe_off + obj_req->ex.oe_len,
-				      rbd_dev->opts->alloc_size);
-		if (off >= next_off)
-			return 1;
-
-		dout("%s %p %llu~%llu -> %llu~%llu\n", __func__,
-		     obj_req, obj_req->ex.oe_off, obj_req->ex.oe_len,
-		     off, next_off - off);
-		obj_req->ex.oe_off = off;
-		obj_req->ex.oe_len = next_off - off;
-	}
-
-	/* reverse map the entire object onto the parent */
-	ret = rbd_obj_calc_img_extents(obj_req, true);
-	if (ret)
-		return ret;
-
-	obj_req->flags |= RBD_OBJ_FLAG_NOOP_FOR_NONEXISTENT;
-	if (rbd_obj_is_entire(obj_req) && !obj_req->num_img_extents)
-		obj_req->flags |= RBD_OBJ_FLAG_DELETION;
-
-	obj_req->write_state = RBD_OBJ_WRITE_START;
-	return 0;
-}
-
-static void __rbd_osd_setup_zeroout_ops(struct ceph_osd_request *osd_req,
-					int which)
-{
-	struct rbd_obj_request *obj_req = osd_req->r_priv;
-	u16 opcode;
-
-	if (rbd_obj_is_entire(obj_req)) {
-		if (obj_req->num_img_extents) {
-			if (!(obj_req->flags & RBD_OBJ_FLAG_COPYUP_ENABLED))
-				osd_req_op_init(osd_req, which++,
-						CEPH_OSD_OP_CREATE, 0);
-			opcode = CEPH_OSD_OP_TRUNCATE;
-		} else {
-			rbd_assert(obj_req->flags & RBD_OBJ_FLAG_DELETION);
-			osd_req_op_init(osd_req, which++,
-					CEPH_OSD_OP_DELETE, 0);
-			opcode = 0;
-		}
-	} else {
->>>>>>> bb831786
 		opcode = truncate_or_zero_opcode(obj_req);
 	}
 
@@ -3310,29 +3018,6 @@
 				obj_req->read_state = RBD_OBJ_READ_PARENT;
 				return false;
 			}
-<<<<<<< HEAD
-		}
-
-		/*
-		 * -ENOENT means a hole in the image -- zero-fill the entire
-		 * length of the request.  A short read also implies zero-fill
-		 * to the end of the request.
-		 */
-		if (*result == -ENOENT) {
-			rbd_obj_zero_range(obj_req, 0, obj_req->ex.oe_len);
-			*result = 0;
-		} else if (*result >= 0) {
-			if (*result < obj_req->ex.oe_len)
-				rbd_obj_zero_range(obj_req, *result,
-						obj_req->ex.oe_len - *result);
-			else
-				rbd_assert(*result == obj_req->ex.oe_len);
-			*result = 0;
-		}
-		return true;
-	case RBD_OBJ_READ_PARENT:
-		return true;
-=======
 		}
 
 		/*
@@ -3365,7 +3050,6 @@
 					    obj_req->ex.oe_len - obj_overlap);
 		}
 		return true;
->>>>>>> bb831786
 	default:
 		BUG();
 	}
