// SPDX-License-Identifier: GPL-2.0
/*
 * NVMe over Fabrics TCP target.
 * Copyright (c) 2018 Lightbits Labs. All rights reserved.
 */
#define pr_fmt(fmt) KBUILD_MODNAME ": " fmt
#include <linux/module.h>
#include <linux/init.h>
#include <linux/slab.h>
#include <linux/err.h>
#include <linux/nvme-tcp.h>
#include <net/sock.h>
#include <net/tcp.h>
#include <linux/inet.h>
#include <linux/llist.h>
#include <crypto/hash.h>

#include "nvmet.h"

#define NVMET_TCP_DEF_INLINE_DATA_SIZE	(4 * PAGE_SIZE)

/* Define the socket priority to use for connections were it is desirable
 * that the NIC consider performing optimized packet processing or filtering.
 * A non-zero value being sufficient to indicate general consideration of any
 * possible optimization.  Making it a module param allows for alternative
 * values that may be unique for some NIC implementations.
 */
static int so_priority;
module_param(so_priority, int, 0644);
MODULE_PARM_DESC(so_priority, "nvmet tcp socket optimize priority");

/* Define a time period (in usecs) that io_work() shall sample an activated
 * queue before determining it to be idle.  This optional module behavior
 * can enable NIC solutions that support socket optimized packet processing
 * using advanced interrupt moderation techniques.
 */
static int idle_poll_period_usecs;
module_param(idle_poll_period_usecs, int, 0644);
MODULE_PARM_DESC(idle_poll_period_usecs,
		"nvmet tcp io_work poll till idle time period in usecs");

#define NVMET_TCP_RECV_BUDGET		8
#define NVMET_TCP_SEND_BUDGET		8
#define NVMET_TCP_IO_WORK_BUDGET	64

enum nvmet_tcp_send_state {
	NVMET_TCP_SEND_DATA_PDU,
	NVMET_TCP_SEND_DATA,
	NVMET_TCP_SEND_R2T,
	NVMET_TCP_SEND_DDGST,
	NVMET_TCP_SEND_RESPONSE
};

enum nvmet_tcp_recv_state {
	NVMET_TCP_RECV_PDU,
	NVMET_TCP_RECV_DATA,
	NVMET_TCP_RECV_DDGST,
	NVMET_TCP_RECV_ERR,
};

enum {
	NVMET_TCP_F_INIT_FAILED = (1 << 0),
};

struct nvmet_tcp_cmd {
	struct nvmet_tcp_queue		*queue;
	struct nvmet_req		req;

	struct nvme_tcp_cmd_pdu		*cmd_pdu;
	struct nvme_tcp_rsp_pdu		*rsp_pdu;
	struct nvme_tcp_data_pdu	*data_pdu;
	struct nvme_tcp_r2t_pdu		*r2t_pdu;

	u32				rbytes_done;
	u32				wbytes_done;

	u32				pdu_len;
	u32				pdu_recv;
	int				sg_idx;
	int				nr_mapped;
	struct msghdr			recv_msg;
	struct kvec			*iov;
	u32				flags;

	struct list_head		entry;
	struct llist_node		lentry;

	/* send state */
	u32				offset;
	struct scatterlist		*cur_sg;
	enum nvmet_tcp_send_state	state;

	__le32				exp_ddgst;
	__le32				recv_ddgst;
};

enum nvmet_tcp_queue_state {
	NVMET_TCP_Q_CONNECTING,
	NVMET_TCP_Q_LIVE,
	NVMET_TCP_Q_DISCONNECTING,
};

struct nvmet_tcp_queue {
	struct socket		*sock;
	struct nvmet_tcp_port	*port;
	struct work_struct	io_work;
	struct nvmet_cq		nvme_cq;
	struct nvmet_sq		nvme_sq;

	/* send state */
	struct nvmet_tcp_cmd	*cmds;
	unsigned int		nr_cmds;
	struct list_head	free_list;
	struct llist_head	resp_list;
	struct list_head	resp_send_list;
	int			send_list_len;
	struct nvmet_tcp_cmd	*snd_cmd;

	/* recv state */
	int			offset;
	int			left;
	enum nvmet_tcp_recv_state rcv_state;
	struct nvmet_tcp_cmd	*cmd;
	union nvme_tcp_pdu	pdu;

	/* digest state */
	bool			hdr_digest;
	bool			data_digest;
	struct ahash_request	*snd_hash;
	struct ahash_request	*rcv_hash;

	unsigned long           poll_end;

	spinlock_t		state_lock;
	enum nvmet_tcp_queue_state state;

	struct sockaddr_storage	sockaddr;
	struct sockaddr_storage	sockaddr_peer;
	struct work_struct	release_work;

	int			idx;
	struct list_head	queue_list;

	struct nvmet_tcp_cmd	connect;

	struct page_frag_cache	pf_cache;

	void (*data_ready)(struct sock *);
	void (*state_change)(struct sock *);
	void (*write_space)(struct sock *);
};

struct nvmet_tcp_port {
	struct socket		*sock;
	struct work_struct	accept_work;
	struct nvmet_port	*nport;
	struct sockaddr_storage addr;
	void (*data_ready)(struct sock *);
};

static DEFINE_IDA(nvmet_tcp_queue_ida);
static LIST_HEAD(nvmet_tcp_queue_list);
static DEFINE_MUTEX(nvmet_tcp_queue_mutex);

static struct workqueue_struct *nvmet_tcp_wq;
static const struct nvmet_fabrics_ops nvmet_tcp_ops;
static void nvmet_tcp_free_cmd(struct nvmet_tcp_cmd *c);
static void nvmet_tcp_finish_cmd(struct nvmet_tcp_cmd *cmd);
static void nvmet_tcp_free_cmd_buffers(struct nvmet_tcp_cmd *cmd);
static void nvmet_tcp_unmap_pdu_iovec(struct nvmet_tcp_cmd *cmd);

static inline u16 nvmet_tcp_cmd_tag(struct nvmet_tcp_queue *queue,
		struct nvmet_tcp_cmd *cmd)
{
	if (unlikely(!queue->nr_cmds)) {
		/* We didn't allocate cmds yet, send 0xffff */
		return USHRT_MAX;
	}

	return cmd - queue->cmds;
}

static inline bool nvmet_tcp_has_data_in(struct nvmet_tcp_cmd *cmd)
{
	return nvme_is_write(cmd->req.cmd) &&
		cmd->rbytes_done < cmd->req.transfer_len;
}

static inline bool nvmet_tcp_need_data_in(struct nvmet_tcp_cmd *cmd)
{
	return nvmet_tcp_has_data_in(cmd) && !cmd->req.cqe->status;
}

static inline bool nvmet_tcp_need_data_out(struct nvmet_tcp_cmd *cmd)
{
	return !nvme_is_write(cmd->req.cmd) &&
		cmd->req.transfer_len > 0 &&
		!cmd->req.cqe->status;
}

static inline bool nvmet_tcp_has_inline_data(struct nvmet_tcp_cmd *cmd)
{
	return nvme_is_write(cmd->req.cmd) && cmd->pdu_len &&
		!cmd->rbytes_done;
}

static inline struct nvmet_tcp_cmd *
nvmet_tcp_get_cmd(struct nvmet_tcp_queue *queue)
{
	struct nvmet_tcp_cmd *cmd;

	cmd = list_first_entry_or_null(&queue->free_list,
				struct nvmet_tcp_cmd, entry);
	if (!cmd)
		return NULL;
	list_del_init(&cmd->entry);

	cmd->rbytes_done = cmd->wbytes_done = 0;
	cmd->pdu_len = 0;
	cmd->pdu_recv = 0;
	cmd->iov = NULL;
	cmd->flags = 0;
	return cmd;
}

static inline void nvmet_tcp_put_cmd(struct nvmet_tcp_cmd *cmd)
{
	if (unlikely(cmd == &cmd->queue->connect))
		return;

	list_add_tail(&cmd->entry, &cmd->queue->free_list);
}

static inline int queue_cpu(struct nvmet_tcp_queue *queue)
{
	return queue->sock->sk->sk_incoming_cpu;
}

static inline u8 nvmet_tcp_hdgst_len(struct nvmet_tcp_queue *queue)
{
	return queue->hdr_digest ? NVME_TCP_DIGEST_LENGTH : 0;
}

static inline u8 nvmet_tcp_ddgst_len(struct nvmet_tcp_queue *queue)
{
	return queue->data_digest ? NVME_TCP_DIGEST_LENGTH : 0;
}

static inline void nvmet_tcp_hdgst(struct ahash_request *hash,
		void *pdu, size_t len)
{
	struct scatterlist sg;

	sg_init_one(&sg, pdu, len);
	ahash_request_set_crypt(hash, &sg, pdu + len, len);
	crypto_ahash_digest(hash);
}

static int nvmet_tcp_verify_hdgst(struct nvmet_tcp_queue *queue,
	void *pdu, size_t len)
{
	struct nvme_tcp_hdr *hdr = pdu;
	__le32 recv_digest;
	__le32 exp_digest;

	if (unlikely(!(hdr->flags & NVME_TCP_F_HDGST))) {
		pr_err("queue %d: header digest enabled but no header digest\n",
			queue->idx);
		return -EPROTO;
	}

	recv_digest = *(__le32 *)(pdu + hdr->hlen);
	nvmet_tcp_hdgst(queue->rcv_hash, pdu, len);
	exp_digest = *(__le32 *)(pdu + hdr->hlen);
	if (recv_digest != exp_digest) {
		pr_err("queue %d: header digest error: recv %#x expected %#x\n",
			queue->idx, le32_to_cpu(recv_digest),
			le32_to_cpu(exp_digest));
		return -EPROTO;
	}

	return 0;
}

static int nvmet_tcp_check_ddgst(struct nvmet_tcp_queue *queue, void *pdu)
{
	struct nvme_tcp_hdr *hdr = pdu;
	u8 digest_len = nvmet_tcp_hdgst_len(queue);
	u32 len;

	len = le32_to_cpu(hdr->plen) - hdr->hlen -
		(hdr->flags & NVME_TCP_F_HDGST ? digest_len : 0);

	if (unlikely(len && !(hdr->flags & NVME_TCP_F_DDGST))) {
		pr_err("queue %d: data digest flag is cleared\n", queue->idx);
		return -EPROTO;
	}

	return 0;
}

static void nvmet_tcp_free_cmd_buffers(struct nvmet_tcp_cmd *cmd)
{
	WARN_ON(unlikely(cmd->nr_mapped > 0));

	kfree(cmd->iov);
	sgl_free(cmd->req.sg);
	cmd->iov = NULL;
	cmd->req.sg = NULL;
}

static void nvmet_tcp_unmap_pdu_iovec(struct nvmet_tcp_cmd *cmd)
{
	struct scatterlist *sg;
	int i;

	sg = &cmd->req.sg[cmd->sg_idx];

	for (i = 0; i < cmd->nr_mapped; i++)
		kunmap(sg_page(&sg[i]));

	cmd->nr_mapped = 0;
}

static void nvmet_tcp_map_pdu_iovec(struct nvmet_tcp_cmd *cmd)
{
	struct kvec *iov = cmd->iov;
	struct scatterlist *sg;
	u32 length, offset, sg_offset;

	length = cmd->pdu_len;
	cmd->nr_mapped = DIV_ROUND_UP(length, PAGE_SIZE);
	offset = cmd->rbytes_done;
	cmd->sg_idx = offset / PAGE_SIZE;
	sg_offset = offset % PAGE_SIZE;
	sg = &cmd->req.sg[cmd->sg_idx];

	while (length) {
		u32 iov_len = min_t(u32, length, sg->length - sg_offset);

		iov->iov_base = kmap(sg_page(sg)) + sg->offset + sg_offset;
		iov->iov_len = iov_len;

		length -= iov_len;
		sg = sg_next(sg);
		iov++;
		sg_offset = 0;
	}

	iov_iter_kvec(&cmd->recv_msg.msg_iter, READ, cmd->iov,
		cmd->nr_mapped, cmd->pdu_len);
}

static void nvmet_tcp_fatal_error(struct nvmet_tcp_queue *queue)
{
	queue->rcv_state = NVMET_TCP_RECV_ERR;
	if (queue->nvme_sq.ctrl)
		nvmet_ctrl_fatal_error(queue->nvme_sq.ctrl);
	else
		kernel_sock_shutdown(queue->sock, SHUT_RDWR);
}

static void nvmet_tcp_socket_error(struct nvmet_tcp_queue *queue, int status)
{
	if (status == -EPIPE || status == -ECONNRESET)
		kernel_sock_shutdown(queue->sock, SHUT_RDWR);
	else
		nvmet_tcp_fatal_error(queue);
}

static int nvmet_tcp_map_data(struct nvmet_tcp_cmd *cmd)
{
	struct nvme_sgl_desc *sgl = &cmd->req.cmd->common.dptr.sgl;
	u32 len = le32_to_cpu(sgl->length);

	if (!len)
		return 0;

	if (sgl->type == ((NVME_SGL_FMT_DATA_DESC << 4) |
			  NVME_SGL_FMT_OFFSET)) {
		if (!nvme_is_write(cmd->req.cmd))
			return NVME_SC_INVALID_FIELD | NVME_SC_DNR;

		if (len > cmd->req.port->inline_data_size)
			return NVME_SC_SGL_INVALID_OFFSET | NVME_SC_DNR;
		cmd->pdu_len = len;
	}
	cmd->req.transfer_len += len;

	cmd->req.sg = sgl_alloc(len, GFP_KERNEL, &cmd->req.sg_cnt);
	if (!cmd->req.sg)
		return NVME_SC_INTERNAL;
	cmd->cur_sg = cmd->req.sg;

	if (nvmet_tcp_has_data_in(cmd)) {
		cmd->iov = kmalloc_array(cmd->req.sg_cnt,
				sizeof(*cmd->iov), GFP_KERNEL);
		if (!cmd->iov)
			goto err;
	}

	return 0;
err:
	nvmet_tcp_free_cmd_buffers(cmd);
	return NVME_SC_INTERNAL;
}

static void nvmet_tcp_send_ddgst(struct ahash_request *hash,
		struct nvmet_tcp_cmd *cmd)
{
	ahash_request_set_crypt(hash, cmd->req.sg,
		(void *)&cmd->exp_ddgst, cmd->req.transfer_len);
	crypto_ahash_digest(hash);
}

static void nvmet_tcp_recv_ddgst(struct ahash_request *hash,
		struct nvmet_tcp_cmd *cmd)
{
	struct scatterlist sg;
	struct kvec *iov;
	int i;

	crypto_ahash_init(hash);
	for (i = 0, iov = cmd->iov; i < cmd->nr_mapped; i++, iov++) {
		sg_init_one(&sg, iov->iov_base, iov->iov_len);
		ahash_request_set_crypt(hash, &sg, NULL, iov->iov_len);
		crypto_ahash_update(hash);
	}
	ahash_request_set_crypt(hash, NULL, (void *)&cmd->exp_ddgst, 0);
	crypto_ahash_final(hash);
}

static void nvmet_setup_c2h_data_pdu(struct nvmet_tcp_cmd *cmd)
{
	struct nvme_tcp_data_pdu *pdu = cmd->data_pdu;
	struct nvmet_tcp_queue *queue = cmd->queue;
	u8 hdgst = nvmet_tcp_hdgst_len(cmd->queue);
	u8 ddgst = nvmet_tcp_ddgst_len(cmd->queue);

	cmd->offset = 0;
	cmd->state = NVMET_TCP_SEND_DATA_PDU;

	pdu->hdr.type = nvme_tcp_c2h_data;
	pdu->hdr.flags = NVME_TCP_F_DATA_LAST | (queue->nvme_sq.sqhd_disabled ?
						NVME_TCP_F_DATA_SUCCESS : 0);
	pdu->hdr.hlen = sizeof(*pdu);
	pdu->hdr.pdo = pdu->hdr.hlen + hdgst;
	pdu->hdr.plen =
		cpu_to_le32(pdu->hdr.hlen + hdgst +
				cmd->req.transfer_len + ddgst);
	pdu->command_id = cmd->req.cqe->command_id;
	pdu->data_length = cpu_to_le32(cmd->req.transfer_len);
	pdu->data_offset = cpu_to_le32(cmd->wbytes_done);

	if (queue->data_digest) {
		pdu->hdr.flags |= NVME_TCP_F_DDGST;
		nvmet_tcp_send_ddgst(queue->snd_hash, cmd);
	}

	if (cmd->queue->hdr_digest) {
		pdu->hdr.flags |= NVME_TCP_F_HDGST;
		nvmet_tcp_hdgst(queue->snd_hash, pdu, sizeof(*pdu));
	}
}

static void nvmet_setup_r2t_pdu(struct nvmet_tcp_cmd *cmd)
{
	struct nvme_tcp_r2t_pdu *pdu = cmd->r2t_pdu;
	struct nvmet_tcp_queue *queue = cmd->queue;
	u8 hdgst = nvmet_tcp_hdgst_len(cmd->queue);

	cmd->offset = 0;
	cmd->state = NVMET_TCP_SEND_R2T;

	pdu->hdr.type = nvme_tcp_r2t;
	pdu->hdr.flags = 0;
	pdu->hdr.hlen = sizeof(*pdu);
	pdu->hdr.pdo = 0;
	pdu->hdr.plen = cpu_to_le32(pdu->hdr.hlen + hdgst);

	pdu->command_id = cmd->req.cmd->common.command_id;
	pdu->ttag = nvmet_tcp_cmd_tag(cmd->queue, cmd);
	pdu->r2t_length = cpu_to_le32(cmd->req.transfer_len - cmd->rbytes_done);
	pdu->r2t_offset = cpu_to_le32(cmd->rbytes_done);
	if (cmd->queue->hdr_digest) {
		pdu->hdr.flags |= NVME_TCP_F_HDGST;
		nvmet_tcp_hdgst(queue->snd_hash, pdu, sizeof(*pdu));
	}
}

static void nvmet_setup_response_pdu(struct nvmet_tcp_cmd *cmd)
{
	struct nvme_tcp_rsp_pdu *pdu = cmd->rsp_pdu;
	struct nvmet_tcp_queue *queue = cmd->queue;
	u8 hdgst = nvmet_tcp_hdgst_len(cmd->queue);

	cmd->offset = 0;
	cmd->state = NVMET_TCP_SEND_RESPONSE;

	pdu->hdr.type = nvme_tcp_rsp;
	pdu->hdr.flags = 0;
	pdu->hdr.hlen = sizeof(*pdu);
	pdu->hdr.pdo = 0;
	pdu->hdr.plen = cpu_to_le32(pdu->hdr.hlen + hdgst);
	if (cmd->queue->hdr_digest) {
		pdu->hdr.flags |= NVME_TCP_F_HDGST;
		nvmet_tcp_hdgst(queue->snd_hash, pdu, sizeof(*pdu));
	}
}

static void nvmet_tcp_process_resp_list(struct nvmet_tcp_queue *queue)
{
	struct llist_node *node;
	struct nvmet_tcp_cmd *cmd;

	for (node = llist_del_all(&queue->resp_list); node; node = node->next) {
		cmd = llist_entry(node, struct nvmet_tcp_cmd, lentry);
		list_add(&cmd->entry, &queue->resp_send_list);
		queue->send_list_len++;
	}
}

static struct nvmet_tcp_cmd *nvmet_tcp_fetch_cmd(struct nvmet_tcp_queue *queue)
{
	queue->snd_cmd = list_first_entry_or_null(&queue->resp_send_list,
				struct nvmet_tcp_cmd, entry);
	if (!queue->snd_cmd) {
		nvmet_tcp_process_resp_list(queue);
		queue->snd_cmd =
			list_first_entry_or_null(&queue->resp_send_list,
					struct nvmet_tcp_cmd, entry);
		if (unlikely(!queue->snd_cmd))
			return NULL;
	}

	list_del_init(&queue->snd_cmd->entry);
	queue->send_list_len--;

	if (nvmet_tcp_need_data_out(queue->snd_cmd))
		nvmet_setup_c2h_data_pdu(queue->snd_cmd);
	else if (nvmet_tcp_need_data_in(queue->snd_cmd))
		nvmet_setup_r2t_pdu(queue->snd_cmd);
	else
		nvmet_setup_response_pdu(queue->snd_cmd);

	return queue->snd_cmd;
}

static void nvmet_tcp_queue_response(struct nvmet_req *req)
{
	struct nvmet_tcp_cmd *cmd =
		container_of(req, struct nvmet_tcp_cmd, req);
	struct nvmet_tcp_queue	*queue = cmd->queue;
	struct nvme_sgl_desc *sgl;
	u32 len;

	if (unlikely(cmd == queue->cmd)) {
		sgl = &cmd->req.cmd->common.dptr.sgl;
		len = le32_to_cpu(sgl->length);

		/*
		 * Wait for inline data before processing the response.
		 * Avoid using helpers, this might happen before
		 * nvmet_req_init is completed.
		 */
		if (queue->rcv_state == NVMET_TCP_RECV_PDU &&
		    len && len <= cmd->req.port->inline_data_size &&
		    nvme_is_write(cmd->req.cmd))
			return;
	}

	llist_add(&cmd->lentry, &queue->resp_list);
	queue_work_on(queue_cpu(queue), nvmet_tcp_wq, &cmd->queue->io_work);
}

static void nvmet_tcp_execute_request(struct nvmet_tcp_cmd *cmd)
{
	if (unlikely(cmd->flags & NVMET_TCP_F_INIT_FAILED))
		nvmet_tcp_queue_response(&cmd->req);
	else
		cmd->req.execute(&cmd->req);
}

static int nvmet_try_send_data_pdu(struct nvmet_tcp_cmd *cmd)
{
	u8 hdgst = nvmet_tcp_hdgst_len(cmd->queue);
	int left = sizeof(*cmd->data_pdu) - cmd->offset + hdgst;
	int ret;

	ret = kernel_sendpage(cmd->queue->sock, virt_to_page(cmd->data_pdu),
			offset_in_page(cmd->data_pdu) + cmd->offset,
			left, MSG_DONTWAIT | MSG_MORE | MSG_SENDPAGE_NOTLAST);
	if (ret <= 0)
		return ret;

	cmd->offset += ret;
	left -= ret;

	if (left)
		return -EAGAIN;

	cmd->state = NVMET_TCP_SEND_DATA;
	cmd->offset  = 0;
	return 1;
}

static int nvmet_try_send_data(struct nvmet_tcp_cmd *cmd, bool last_in_batch)
{
	struct nvmet_tcp_queue *queue = cmd->queue;
	int ret;

	while (cmd->cur_sg) {
		struct page *page = sg_page(cmd->cur_sg);
		u32 left = cmd->cur_sg->length - cmd->offset;
		int flags = MSG_DONTWAIT;

		if ((!last_in_batch && cmd->queue->send_list_len) ||
		    cmd->wbytes_done + left < cmd->req.transfer_len ||
		    queue->data_digest || !queue->nvme_sq.sqhd_disabled)
			flags |= MSG_MORE | MSG_SENDPAGE_NOTLAST;

		ret = kernel_sendpage(cmd->queue->sock, page, cmd->offset,
					left, flags);
		if (ret <= 0)
			return ret;

		cmd->offset += ret;
		cmd->wbytes_done += ret;

		/* Done with sg?*/
		if (cmd->offset == cmd->cur_sg->length) {
			cmd->cur_sg = sg_next(cmd->cur_sg);
			cmd->offset = 0;
		}
	}

	if (queue->data_digest) {
		cmd->state = NVMET_TCP_SEND_DDGST;
		cmd->offset = 0;
	} else {
		if (queue->nvme_sq.sqhd_disabled) {
			cmd->queue->snd_cmd = NULL;
			nvmet_tcp_put_cmd(cmd);
		} else {
			nvmet_setup_response_pdu(cmd);
		}
	}

	if (queue->nvme_sq.sqhd_disabled)
		nvmet_tcp_free_cmd_buffers(cmd);

	return 1;

}

static int nvmet_try_send_response(struct nvmet_tcp_cmd *cmd,
		bool last_in_batch)
{
	u8 hdgst = nvmet_tcp_hdgst_len(cmd->queue);
	int left = sizeof(*cmd->rsp_pdu) - cmd->offset + hdgst;
	int flags = MSG_DONTWAIT;
	int ret;

	if (!last_in_batch && cmd->queue->send_list_len)
		flags |= MSG_MORE | MSG_SENDPAGE_NOTLAST;
	else
		flags |= MSG_EOR;

	ret = kernel_sendpage(cmd->queue->sock, virt_to_page(cmd->rsp_pdu),
		offset_in_page(cmd->rsp_pdu) + cmd->offset, left, flags);
	if (ret <= 0)
		return ret;
	cmd->offset += ret;
	left -= ret;

	if (left)
		return -EAGAIN;

	nvmet_tcp_free_cmd_buffers(cmd);
	cmd->queue->snd_cmd = NULL;
	nvmet_tcp_put_cmd(cmd);
	return 1;
}

static int nvmet_try_send_r2t(struct nvmet_tcp_cmd *cmd, bool last_in_batch)
{
	u8 hdgst = nvmet_tcp_hdgst_len(cmd->queue);
	int left = sizeof(*cmd->r2t_pdu) - cmd->offset + hdgst;
	int flags = MSG_DONTWAIT;
	int ret;

	if (!last_in_batch && cmd->queue->send_list_len)
		flags |= MSG_MORE | MSG_SENDPAGE_NOTLAST;
	else
		flags |= MSG_EOR;

	ret = kernel_sendpage(cmd->queue->sock, virt_to_page(cmd->r2t_pdu),
		offset_in_page(cmd->r2t_pdu) + cmd->offset, left, flags);
	if (ret <= 0)
		return ret;
	cmd->offset += ret;
	left -= ret;

	if (left)
		return -EAGAIN;

	cmd->queue->snd_cmd = NULL;
	return 1;
}

static int nvmet_try_send_ddgst(struct nvmet_tcp_cmd *cmd, bool last_in_batch)
{
	struct nvmet_tcp_queue *queue = cmd->queue;
	int left = NVME_TCP_DIGEST_LENGTH - cmd->offset;
	struct msghdr msg = { .msg_flags = MSG_DONTWAIT };
	struct kvec iov = {
		.iov_base = (u8 *)&cmd->exp_ddgst + cmd->offset,
<<<<<<< HEAD
		.iov_len = NVME_TCP_DIGEST_LENGTH - cmd->offset
=======
		.iov_len = left
>>>>>>> df0cc57e
	};
	int ret;

	if (!last_in_batch && cmd->queue->send_list_len)
		msg.msg_flags |= MSG_MORE;
	else
		msg.msg_flags |= MSG_EOR;

	ret = kernel_sendmsg(queue->sock, &msg, &iov, 1, iov.iov_len);
	if (unlikely(ret <= 0))
		return ret;

	cmd->offset += ret;
	left -= ret;

	if (left)
		return -EAGAIN;

	if (queue->nvme_sq.sqhd_disabled) {
		cmd->queue->snd_cmd = NULL;
		nvmet_tcp_put_cmd(cmd);
	} else {
		nvmet_setup_response_pdu(cmd);
	}
	return 1;
}

static int nvmet_tcp_try_send_one(struct nvmet_tcp_queue *queue,
		bool last_in_batch)
{
	struct nvmet_tcp_cmd *cmd = queue->snd_cmd;
	int ret = 0;

	if (!cmd || queue->state == NVMET_TCP_Q_DISCONNECTING) {
		cmd = nvmet_tcp_fetch_cmd(queue);
		if (unlikely(!cmd))
			return 0;
	}

	if (cmd->state == NVMET_TCP_SEND_DATA_PDU) {
		ret = nvmet_try_send_data_pdu(cmd);
		if (ret <= 0)
			goto done_send;
	}

	if (cmd->state == NVMET_TCP_SEND_DATA) {
		ret = nvmet_try_send_data(cmd, last_in_batch);
		if (ret <= 0)
			goto done_send;
	}

	if (cmd->state == NVMET_TCP_SEND_DDGST) {
		ret = nvmet_try_send_ddgst(cmd, last_in_batch);
		if (ret <= 0)
			goto done_send;
	}

	if (cmd->state == NVMET_TCP_SEND_R2T) {
		ret = nvmet_try_send_r2t(cmd, last_in_batch);
		if (ret <= 0)
			goto done_send;
	}

	if (cmd->state == NVMET_TCP_SEND_RESPONSE)
		ret = nvmet_try_send_response(cmd, last_in_batch);

done_send:
	if (ret < 0) {
		if (ret == -EAGAIN)
			return 0;
		return ret;
	}

	return 1;
}

static int nvmet_tcp_try_send(struct nvmet_tcp_queue *queue,
		int budget, int *sends)
{
	int i, ret = 0;

	for (i = 0; i < budget; i++) {
		ret = nvmet_tcp_try_send_one(queue, i == budget - 1);
		if (unlikely(ret < 0)) {
			nvmet_tcp_socket_error(queue, ret);
			goto done;
		} else if (ret == 0) {
			break;
		}
		(*sends)++;
	}
done:
	return ret;
}

static void nvmet_prepare_receive_pdu(struct nvmet_tcp_queue *queue)
{
	queue->offset = 0;
	queue->left = sizeof(struct nvme_tcp_hdr);
	queue->cmd = NULL;
	queue->rcv_state = NVMET_TCP_RECV_PDU;
}

static void nvmet_tcp_free_crypto(struct nvmet_tcp_queue *queue)
{
	struct crypto_ahash *tfm = crypto_ahash_reqtfm(queue->rcv_hash);

	ahash_request_free(queue->rcv_hash);
	ahash_request_free(queue->snd_hash);
	crypto_free_ahash(tfm);
}

static int nvmet_tcp_alloc_crypto(struct nvmet_tcp_queue *queue)
{
	struct crypto_ahash *tfm;

	tfm = crypto_alloc_ahash("crc32c", 0, CRYPTO_ALG_ASYNC);
	if (IS_ERR(tfm))
		return PTR_ERR(tfm);

	queue->snd_hash = ahash_request_alloc(tfm, GFP_KERNEL);
	if (!queue->snd_hash)
		goto free_tfm;
	ahash_request_set_callback(queue->snd_hash, 0, NULL, NULL);

	queue->rcv_hash = ahash_request_alloc(tfm, GFP_KERNEL);
	if (!queue->rcv_hash)
		goto free_snd_hash;
	ahash_request_set_callback(queue->rcv_hash, 0, NULL, NULL);

	return 0;
free_snd_hash:
	ahash_request_free(queue->snd_hash);
free_tfm:
	crypto_free_ahash(tfm);
	return -ENOMEM;
}


static int nvmet_tcp_handle_icreq(struct nvmet_tcp_queue *queue)
{
	struct nvme_tcp_icreq_pdu *icreq = &queue->pdu.icreq;
	struct nvme_tcp_icresp_pdu *icresp = &queue->pdu.icresp;
	struct msghdr msg = {};
	struct kvec iov;
	int ret;

	if (le32_to_cpu(icreq->hdr.plen) != sizeof(struct nvme_tcp_icreq_pdu)) {
		pr_err("bad nvme-tcp pdu length (%d)\n",
			le32_to_cpu(icreq->hdr.plen));
		nvmet_tcp_fatal_error(queue);
	}

	if (icreq->pfv != NVME_TCP_PFV_1_0) {
		pr_err("queue %d: bad pfv %d\n", queue->idx, icreq->pfv);
		return -EPROTO;
	}

	if (icreq->hpda != 0) {
		pr_err("queue %d: unsupported hpda %d\n", queue->idx,
			icreq->hpda);
		return -EPROTO;
	}

	queue->hdr_digest = !!(icreq->digest & NVME_TCP_HDR_DIGEST_ENABLE);
	queue->data_digest = !!(icreq->digest & NVME_TCP_DATA_DIGEST_ENABLE);
	if (queue->hdr_digest || queue->data_digest) {
		ret = nvmet_tcp_alloc_crypto(queue);
		if (ret)
			return ret;
	}

	memset(icresp, 0, sizeof(*icresp));
	icresp->hdr.type = nvme_tcp_icresp;
	icresp->hdr.hlen = sizeof(*icresp);
	icresp->hdr.pdo = 0;
	icresp->hdr.plen = cpu_to_le32(icresp->hdr.hlen);
	icresp->pfv = cpu_to_le16(NVME_TCP_PFV_1_0);
	icresp->maxdata = cpu_to_le32(0x400000); /* 16M arbitrary limit */
	icresp->cpda = 0;
	if (queue->hdr_digest)
		icresp->digest |= NVME_TCP_HDR_DIGEST_ENABLE;
	if (queue->data_digest)
		icresp->digest |= NVME_TCP_DATA_DIGEST_ENABLE;

	iov.iov_base = icresp;
	iov.iov_len = sizeof(*icresp);
	ret = kernel_sendmsg(queue->sock, &msg, &iov, 1, iov.iov_len);
	if (ret < 0)
		goto free_crypto;

	queue->state = NVMET_TCP_Q_LIVE;
	nvmet_prepare_receive_pdu(queue);
	return 0;
free_crypto:
	if (queue->hdr_digest || queue->data_digest)
		nvmet_tcp_free_crypto(queue);
	return ret;
}

static void nvmet_tcp_handle_req_failure(struct nvmet_tcp_queue *queue,
		struct nvmet_tcp_cmd *cmd, struct nvmet_req *req)
{
	size_t data_len = le32_to_cpu(req->cmd->common.dptr.sgl.length);
	int ret;

	/*
	 * This command has not been processed yet, hence we are trying to
	 * figure out if there is still pending data left to receive. If
	 * we don't, we can simply prepare for the next pdu and bail out,
	 * otherwise we will need to prepare a buffer and receive the
	 * stale data before continuing forward.
	 */
	if (!nvme_is_write(cmd->req.cmd) || !data_len ||
	    data_len > cmd->req.port->inline_data_size) {
		nvmet_prepare_receive_pdu(queue);
		return;
	}

	ret = nvmet_tcp_map_data(cmd);
	if (unlikely(ret)) {
		pr_err("queue %d: failed to map data\n", queue->idx);
		nvmet_tcp_fatal_error(queue);
		return;
	}

	queue->rcv_state = NVMET_TCP_RECV_DATA;
	nvmet_tcp_map_pdu_iovec(cmd);
	cmd->flags |= NVMET_TCP_F_INIT_FAILED;
}

static int nvmet_tcp_handle_h2c_data_pdu(struct nvmet_tcp_queue *queue)
{
	struct nvme_tcp_data_pdu *data = &queue->pdu.data;
	struct nvmet_tcp_cmd *cmd;

	if (likely(queue->nr_cmds))
		cmd = &queue->cmds[data->ttag];
	else
		cmd = &queue->connect;

	if (le32_to_cpu(data->data_offset) != cmd->rbytes_done) {
		pr_err("ttag %u unexpected data offset %u (expected %u)\n",
			data->ttag, le32_to_cpu(data->data_offset),
			cmd->rbytes_done);
		/* FIXME: use path and transport errors */
		nvmet_req_complete(&cmd->req,
			NVME_SC_INVALID_FIELD | NVME_SC_DNR);
		return -EPROTO;
	}

	cmd->pdu_len = le32_to_cpu(data->data_length);
	cmd->pdu_recv = 0;
	nvmet_tcp_map_pdu_iovec(cmd);
	queue->cmd = cmd;
	queue->rcv_state = NVMET_TCP_RECV_DATA;

	return 0;
}

static int nvmet_tcp_done_recv_pdu(struct nvmet_tcp_queue *queue)
{
	struct nvme_tcp_hdr *hdr = &queue->pdu.cmd.hdr;
	struct nvme_command *nvme_cmd = &queue->pdu.cmd.cmd;
	struct nvmet_req *req;
	int ret;

	if (unlikely(queue->state == NVMET_TCP_Q_CONNECTING)) {
		if (hdr->type != nvme_tcp_icreq) {
			pr_err("unexpected pdu type (%d) before icreq\n",
				hdr->type);
			nvmet_tcp_fatal_error(queue);
			return -EPROTO;
		}
		return nvmet_tcp_handle_icreq(queue);
	}

	if (hdr->type == nvme_tcp_h2c_data) {
		ret = nvmet_tcp_handle_h2c_data_pdu(queue);
		if (unlikely(ret))
			return ret;
		return 0;
	}

	queue->cmd = nvmet_tcp_get_cmd(queue);
	if (unlikely(!queue->cmd)) {
		/* This should never happen */
		pr_err("queue %d: out of commands (%d) send_list_len: %d, opcode: %d",
			queue->idx, queue->nr_cmds, queue->send_list_len,
			nvme_cmd->common.opcode);
		nvmet_tcp_fatal_error(queue);
		return -ENOMEM;
	}

	req = &queue->cmd->req;
	memcpy(req->cmd, nvme_cmd, sizeof(*nvme_cmd));

	if (unlikely(!nvmet_req_init(req, &queue->nvme_cq,
			&queue->nvme_sq, &nvmet_tcp_ops))) {
		pr_err("failed cmd %p id %d opcode %d, data_len: %d\n",
			req->cmd, req->cmd->common.command_id,
			req->cmd->common.opcode,
			le32_to_cpu(req->cmd->common.dptr.sgl.length));

		nvmet_tcp_handle_req_failure(queue, queue->cmd, req);
		return 0;
	}

	ret = nvmet_tcp_map_data(queue->cmd);
	if (unlikely(ret)) {
		pr_err("queue %d: failed to map data\n", queue->idx);
		if (nvmet_tcp_has_inline_data(queue->cmd))
			nvmet_tcp_fatal_error(queue);
		else
			nvmet_req_complete(req, ret);
		ret = -EAGAIN;
		goto out;
	}

	if (nvmet_tcp_need_data_in(queue->cmd)) {
		if (nvmet_tcp_has_inline_data(queue->cmd)) {
			queue->rcv_state = NVMET_TCP_RECV_DATA;
			nvmet_tcp_map_pdu_iovec(queue->cmd);
			return 0;
		}
		/* send back R2T */
		nvmet_tcp_queue_response(&queue->cmd->req);
		goto out;
	}

	queue->cmd->req.execute(&queue->cmd->req);
out:
	nvmet_prepare_receive_pdu(queue);
	return ret;
}

static const u8 nvme_tcp_pdu_sizes[] = {
	[nvme_tcp_icreq]	= sizeof(struct nvme_tcp_icreq_pdu),
	[nvme_tcp_cmd]		= sizeof(struct nvme_tcp_cmd_pdu),
	[nvme_tcp_h2c_data]	= sizeof(struct nvme_tcp_data_pdu),
};

static inline u8 nvmet_tcp_pdu_size(u8 type)
{
	size_t idx = type;

	return (idx < ARRAY_SIZE(nvme_tcp_pdu_sizes) &&
		nvme_tcp_pdu_sizes[idx]) ?
			nvme_tcp_pdu_sizes[idx] : 0;
}

static inline bool nvmet_tcp_pdu_valid(u8 type)
{
	switch (type) {
	case nvme_tcp_icreq:
	case nvme_tcp_cmd:
	case nvme_tcp_h2c_data:
		/* fallthru */
		return true;
	}

	return false;
}

static int nvmet_tcp_try_recv_pdu(struct nvmet_tcp_queue *queue)
{
	struct nvme_tcp_hdr *hdr = &queue->pdu.cmd.hdr;
	int len;
	struct kvec iov;
	struct msghdr msg = { .msg_flags = MSG_DONTWAIT };

recv:
	iov.iov_base = (void *)&queue->pdu + queue->offset;
	iov.iov_len = queue->left;
	len = kernel_recvmsg(queue->sock, &msg, &iov, 1,
			iov.iov_len, msg.msg_flags);
	if (unlikely(len < 0))
		return len;

	queue->offset += len;
	queue->left -= len;
	if (queue->left)
		return -EAGAIN;

	if (queue->offset == sizeof(struct nvme_tcp_hdr)) {
		u8 hdgst = nvmet_tcp_hdgst_len(queue);

		if (unlikely(!nvmet_tcp_pdu_valid(hdr->type))) {
			pr_err("unexpected pdu type %d\n", hdr->type);
			nvmet_tcp_fatal_error(queue);
			return -EIO;
		}

		if (unlikely(hdr->hlen != nvmet_tcp_pdu_size(hdr->type))) {
			pr_err("pdu %d bad hlen %d\n", hdr->type, hdr->hlen);
			return -EIO;
		}

		queue->left = hdr->hlen - queue->offset + hdgst;
		goto recv;
	}

	if (queue->hdr_digest &&
	    nvmet_tcp_verify_hdgst(queue, &queue->pdu, hdr->hlen)) {
		nvmet_tcp_fatal_error(queue); /* fatal */
		return -EPROTO;
	}

	if (queue->data_digest &&
	    nvmet_tcp_check_ddgst(queue, &queue->pdu)) {
		nvmet_tcp_fatal_error(queue); /* fatal */
		return -EPROTO;
	}

	return nvmet_tcp_done_recv_pdu(queue);
}

static void nvmet_tcp_prep_recv_ddgst(struct nvmet_tcp_cmd *cmd)
{
	struct nvmet_tcp_queue *queue = cmd->queue;

	nvmet_tcp_recv_ddgst(queue->rcv_hash, cmd);
	queue->offset = 0;
	queue->left = NVME_TCP_DIGEST_LENGTH;
	queue->rcv_state = NVMET_TCP_RECV_DDGST;
}

static int nvmet_tcp_try_recv_data(struct nvmet_tcp_queue *queue)
{
	struct nvmet_tcp_cmd  *cmd = queue->cmd;
	int ret;

	while (msg_data_left(&cmd->recv_msg)) {
		ret = sock_recvmsg(cmd->queue->sock, &cmd->recv_msg,
			cmd->recv_msg.msg_flags);
		if (ret <= 0)
			return ret;

		cmd->pdu_recv += ret;
		cmd->rbytes_done += ret;
	}

	nvmet_tcp_unmap_pdu_iovec(cmd);
	if (queue->data_digest) {
		nvmet_tcp_prep_recv_ddgst(cmd);
		return 0;
	}

	if (cmd->rbytes_done == cmd->req.transfer_len)
		nvmet_tcp_execute_request(cmd);

	nvmet_prepare_receive_pdu(queue);
	return 0;
}

static int nvmet_tcp_try_recv_ddgst(struct nvmet_tcp_queue *queue)
{
	struct nvmet_tcp_cmd *cmd = queue->cmd;
	int ret;
	struct msghdr msg = { .msg_flags = MSG_DONTWAIT };
	struct kvec iov = {
		.iov_base = (void *)&cmd->recv_ddgst + queue->offset,
		.iov_len = queue->left
	};

	ret = kernel_recvmsg(queue->sock, &msg, &iov, 1,
			iov.iov_len, msg.msg_flags);
	if (unlikely(ret < 0))
		return ret;

	queue->offset += ret;
	queue->left -= ret;
	if (queue->left)
		return -EAGAIN;

	if (queue->data_digest && cmd->exp_ddgst != cmd->recv_ddgst) {
		pr_err("queue %d: cmd %d pdu (%d) data digest error: recv %#x expected %#x\n",
			queue->idx, cmd->req.cmd->common.command_id,
			queue->pdu.cmd.hdr.type, le32_to_cpu(cmd->recv_ddgst),
			le32_to_cpu(cmd->exp_ddgst));
		nvmet_tcp_finish_cmd(cmd);
		nvmet_tcp_fatal_error(queue);
		ret = -EPROTO;
		goto out;
	}

	if (cmd->rbytes_done == cmd->req.transfer_len)
		nvmet_tcp_execute_request(cmd);

	ret = 0;
out:
	nvmet_prepare_receive_pdu(queue);
	return ret;
}

static int nvmet_tcp_try_recv_one(struct nvmet_tcp_queue *queue)
{
	int result = 0;

	if (unlikely(queue->rcv_state == NVMET_TCP_RECV_ERR))
		return 0;

	if (queue->rcv_state == NVMET_TCP_RECV_PDU) {
		result = nvmet_tcp_try_recv_pdu(queue);
		if (result != 0)
			goto done_recv;
	}

	if (queue->rcv_state == NVMET_TCP_RECV_DATA) {
		result = nvmet_tcp_try_recv_data(queue);
		if (result != 0)
			goto done_recv;
	}

	if (queue->rcv_state == NVMET_TCP_RECV_DDGST) {
		result = nvmet_tcp_try_recv_ddgst(queue);
		if (result != 0)
			goto done_recv;
	}

done_recv:
	if (result < 0) {
		if (result == -EAGAIN)
			return 0;
		return result;
	}
	return 1;
}

static int nvmet_tcp_try_recv(struct nvmet_tcp_queue *queue,
		int budget, int *recvs)
{
	int i, ret = 0;

	for (i = 0; i < budget; i++) {
		ret = nvmet_tcp_try_recv_one(queue);
		if (unlikely(ret < 0)) {
			nvmet_tcp_socket_error(queue, ret);
			goto done;
		} else if (ret == 0) {
			break;
		}
		(*recvs)++;
	}
done:
	return ret;
}

static void nvmet_tcp_schedule_release_queue(struct nvmet_tcp_queue *queue)
{
	spin_lock(&queue->state_lock);
	if (queue->state != NVMET_TCP_Q_DISCONNECTING) {
		queue->state = NVMET_TCP_Q_DISCONNECTING;
		schedule_work(&queue->release_work);
	}
	spin_unlock(&queue->state_lock);
}

static inline void nvmet_tcp_arm_queue_deadline(struct nvmet_tcp_queue *queue)
{
	queue->poll_end = jiffies + usecs_to_jiffies(idle_poll_period_usecs);
}

static bool nvmet_tcp_check_queue_deadline(struct nvmet_tcp_queue *queue,
		int ops)
{
	if (!idle_poll_period_usecs)
		return false;

	if (ops)
		nvmet_tcp_arm_queue_deadline(queue);

	return !time_after(jiffies, queue->poll_end);
}

static void nvmet_tcp_io_work(struct work_struct *w)
{
	struct nvmet_tcp_queue *queue =
		container_of(w, struct nvmet_tcp_queue, io_work);
	bool pending;
	int ret, ops = 0;

	do {
		pending = false;

		ret = nvmet_tcp_try_recv(queue, NVMET_TCP_RECV_BUDGET, &ops);
		if (ret > 0)
			pending = true;
		else if (ret < 0)
			return;

		ret = nvmet_tcp_try_send(queue, NVMET_TCP_SEND_BUDGET, &ops);
		if (ret > 0)
			pending = true;
		else if (ret < 0)
			return;

	} while (pending && ops < NVMET_TCP_IO_WORK_BUDGET);

	/*
	 * Requeue the worker if idle deadline period is in progress or any
	 * ops activity was recorded during the do-while loop above.
	 */
	if (nvmet_tcp_check_queue_deadline(queue, ops) || pending)
		queue_work_on(queue_cpu(queue), nvmet_tcp_wq, &queue->io_work);
}

static int nvmet_tcp_alloc_cmd(struct nvmet_tcp_queue *queue,
		struct nvmet_tcp_cmd *c)
{
	u8 hdgst = nvmet_tcp_hdgst_len(queue);

	c->queue = queue;
	c->req.port = queue->port->nport;

	c->cmd_pdu = page_frag_alloc(&queue->pf_cache,
			sizeof(*c->cmd_pdu) + hdgst, GFP_KERNEL | __GFP_ZERO);
	if (!c->cmd_pdu)
		return -ENOMEM;
	c->req.cmd = &c->cmd_pdu->cmd;

	c->rsp_pdu = page_frag_alloc(&queue->pf_cache,
			sizeof(*c->rsp_pdu) + hdgst, GFP_KERNEL | __GFP_ZERO);
	if (!c->rsp_pdu)
		goto out_free_cmd;
	c->req.cqe = &c->rsp_pdu->cqe;

	c->data_pdu = page_frag_alloc(&queue->pf_cache,
			sizeof(*c->data_pdu) + hdgst, GFP_KERNEL | __GFP_ZERO);
	if (!c->data_pdu)
		goto out_free_rsp;

	c->r2t_pdu = page_frag_alloc(&queue->pf_cache,
			sizeof(*c->r2t_pdu) + hdgst, GFP_KERNEL | __GFP_ZERO);
	if (!c->r2t_pdu)
		goto out_free_data;

	c->recv_msg.msg_flags = MSG_DONTWAIT | MSG_NOSIGNAL;

	list_add_tail(&c->entry, &queue->free_list);

	return 0;
out_free_data:
	page_frag_free(c->data_pdu);
out_free_rsp:
	page_frag_free(c->rsp_pdu);
out_free_cmd:
	page_frag_free(c->cmd_pdu);
	return -ENOMEM;
}

static void nvmet_tcp_free_cmd(struct nvmet_tcp_cmd *c)
{
	page_frag_free(c->r2t_pdu);
	page_frag_free(c->data_pdu);
	page_frag_free(c->rsp_pdu);
	page_frag_free(c->cmd_pdu);
}

static int nvmet_tcp_alloc_cmds(struct nvmet_tcp_queue *queue)
{
	struct nvmet_tcp_cmd *cmds;
	int i, ret = -EINVAL, nr_cmds = queue->nr_cmds;

	cmds = kcalloc(nr_cmds, sizeof(struct nvmet_tcp_cmd), GFP_KERNEL);
	if (!cmds)
		goto out;

	for (i = 0; i < nr_cmds; i++) {
		ret = nvmet_tcp_alloc_cmd(queue, cmds + i);
		if (ret)
			goto out_free;
	}

	queue->cmds = cmds;

	return 0;
out_free:
	while (--i >= 0)
		nvmet_tcp_free_cmd(cmds + i);
	kfree(cmds);
out:
	return ret;
}

static void nvmet_tcp_free_cmds(struct nvmet_tcp_queue *queue)
{
	struct nvmet_tcp_cmd *cmds = queue->cmds;
	int i;

	for (i = 0; i < queue->nr_cmds; i++)
		nvmet_tcp_free_cmd(cmds + i);

	nvmet_tcp_free_cmd(&queue->connect);
	kfree(cmds);
}

static void nvmet_tcp_restore_socket_callbacks(struct nvmet_tcp_queue *queue)
{
	struct socket *sock = queue->sock;

	write_lock_bh(&sock->sk->sk_callback_lock);
	sock->sk->sk_data_ready =  queue->data_ready;
	sock->sk->sk_state_change = queue->state_change;
	sock->sk->sk_write_space = queue->write_space;
	sock->sk->sk_user_data = NULL;
	write_unlock_bh(&sock->sk->sk_callback_lock);
}

static void nvmet_tcp_finish_cmd(struct nvmet_tcp_cmd *cmd)
{
	nvmet_req_uninit(&cmd->req);
	nvmet_tcp_unmap_pdu_iovec(cmd);
	nvmet_tcp_free_cmd_buffers(cmd);
}

static void nvmet_tcp_uninit_data_in_cmds(struct nvmet_tcp_queue *queue)
{
	struct nvmet_tcp_cmd *cmd = queue->cmds;
	int i;

	for (i = 0; i < queue->nr_cmds; i++, cmd++) {
		if (nvmet_tcp_need_data_in(cmd))
			nvmet_req_uninit(&cmd->req);

		nvmet_tcp_unmap_pdu_iovec(cmd);
		nvmet_tcp_free_cmd_buffers(cmd);
	}

	if (!queue->nr_cmds && nvmet_tcp_need_data_in(&queue->connect)) {
		/* failed in connect */
		nvmet_tcp_finish_cmd(&queue->connect);
	}
}

static void nvmet_tcp_release_queue_work(struct work_struct *w)
{
	struct page *page;
	struct nvmet_tcp_queue *queue =
		container_of(w, struct nvmet_tcp_queue, release_work);

	mutex_lock(&nvmet_tcp_queue_mutex);
	list_del_init(&queue->queue_list);
	mutex_unlock(&nvmet_tcp_queue_mutex);

	nvmet_tcp_restore_socket_callbacks(queue);
	cancel_work_sync(&queue->io_work);
	/* stop accepting incoming data */
	queue->rcv_state = NVMET_TCP_RECV_ERR;

	nvmet_tcp_uninit_data_in_cmds(queue);
	nvmet_sq_destroy(&queue->nvme_sq);
	cancel_work_sync(&queue->io_work);
	sock_release(queue->sock);
	nvmet_tcp_free_cmds(queue);
	if (queue->hdr_digest || queue->data_digest)
		nvmet_tcp_free_crypto(queue);
	ida_simple_remove(&nvmet_tcp_queue_ida, queue->idx);

	page = virt_to_head_page(queue->pf_cache.va);
	__page_frag_cache_drain(page, queue->pf_cache.pagecnt_bias);
	kfree(queue);
}

static void nvmet_tcp_data_ready(struct sock *sk)
{
	struct nvmet_tcp_queue *queue;

	read_lock_bh(&sk->sk_callback_lock);
	queue = sk->sk_user_data;
	if (likely(queue))
		queue_work_on(queue_cpu(queue), nvmet_tcp_wq, &queue->io_work);
	read_unlock_bh(&sk->sk_callback_lock);
}

static void nvmet_tcp_write_space(struct sock *sk)
{
	struct nvmet_tcp_queue *queue;

	read_lock_bh(&sk->sk_callback_lock);
	queue = sk->sk_user_data;
	if (unlikely(!queue))
		goto out;

	if (unlikely(queue->state == NVMET_TCP_Q_CONNECTING)) {
		queue->write_space(sk);
		goto out;
	}

	if (sk_stream_is_writeable(sk)) {
		clear_bit(SOCK_NOSPACE, &sk->sk_socket->flags);
		queue_work_on(queue_cpu(queue), nvmet_tcp_wq, &queue->io_work);
	}
out:
	read_unlock_bh(&sk->sk_callback_lock);
}

static void nvmet_tcp_state_change(struct sock *sk)
{
	struct nvmet_tcp_queue *queue;

	read_lock_bh(&sk->sk_callback_lock);
	queue = sk->sk_user_data;
	if (!queue)
		goto done;

	switch (sk->sk_state) {
	case TCP_FIN_WAIT1:
	case TCP_CLOSE_WAIT:
	case TCP_CLOSE:
		/* FALLTHRU */
		nvmet_tcp_schedule_release_queue(queue);
		break;
	default:
		pr_warn("queue %d unhandled state %d\n",
			queue->idx, sk->sk_state);
	}
done:
	read_unlock_bh(&sk->sk_callback_lock);
}

static int nvmet_tcp_set_queue_sock(struct nvmet_tcp_queue *queue)
{
	struct socket *sock = queue->sock;
	struct inet_sock *inet = inet_sk(sock->sk);
	int ret;

	ret = kernel_getsockname(sock,
		(struct sockaddr *)&queue->sockaddr);
	if (ret < 0)
		return ret;

	ret = kernel_getpeername(sock,
		(struct sockaddr *)&queue->sockaddr_peer);
	if (ret < 0)
		return ret;

	/*
	 * Cleanup whatever is sitting in the TCP transmit queue on socket
	 * close. This is done to prevent stale data from being sent should
	 * the network connection be restored before TCP times out.
	 */
	sock_no_linger(sock->sk);

	if (so_priority > 0)
		sock_set_priority(sock->sk, so_priority);

	/* Set socket type of service */
	if (inet->rcv_tos > 0)
		ip_sock_set_tos(sock->sk, inet->rcv_tos);

	ret = 0;
	write_lock_bh(&sock->sk->sk_callback_lock);
	if (sock->sk->sk_state != TCP_ESTABLISHED) {
		/*
		 * If the socket is already closing, don't even start
		 * consuming it
		 */
		ret = -ENOTCONN;
	} else {
		sock->sk->sk_user_data = queue;
		queue->data_ready = sock->sk->sk_data_ready;
		sock->sk->sk_data_ready = nvmet_tcp_data_ready;
		queue->state_change = sock->sk->sk_state_change;
		sock->sk->sk_state_change = nvmet_tcp_state_change;
		queue->write_space = sock->sk->sk_write_space;
		sock->sk->sk_write_space = nvmet_tcp_write_space;
		if (idle_poll_period_usecs)
			nvmet_tcp_arm_queue_deadline(queue);
		queue_work_on(queue_cpu(queue), nvmet_tcp_wq, &queue->io_work);
	}
	write_unlock_bh(&sock->sk->sk_callback_lock);

	return ret;
}

static int nvmet_tcp_alloc_queue(struct nvmet_tcp_port *port,
		struct socket *newsock)
{
	struct nvmet_tcp_queue *queue;
	int ret;

	queue = kzalloc(sizeof(*queue), GFP_KERNEL);
	if (!queue)
		return -ENOMEM;

	INIT_WORK(&queue->release_work, nvmet_tcp_release_queue_work);
	INIT_WORK(&queue->io_work, nvmet_tcp_io_work);
	queue->sock = newsock;
	queue->port = port;
	queue->nr_cmds = 0;
	spin_lock_init(&queue->state_lock);
	queue->state = NVMET_TCP_Q_CONNECTING;
	INIT_LIST_HEAD(&queue->free_list);
	init_llist_head(&queue->resp_list);
	INIT_LIST_HEAD(&queue->resp_send_list);

	queue->idx = ida_simple_get(&nvmet_tcp_queue_ida, 0, 0, GFP_KERNEL);
	if (queue->idx < 0) {
		ret = queue->idx;
		goto out_free_queue;
	}

	ret = nvmet_tcp_alloc_cmd(queue, &queue->connect);
	if (ret)
		goto out_ida_remove;

	ret = nvmet_sq_init(&queue->nvme_sq);
	if (ret)
		goto out_free_connect;

	nvmet_prepare_receive_pdu(queue);

	mutex_lock(&nvmet_tcp_queue_mutex);
	list_add_tail(&queue->queue_list, &nvmet_tcp_queue_list);
	mutex_unlock(&nvmet_tcp_queue_mutex);

	ret = nvmet_tcp_set_queue_sock(queue);
	if (ret)
		goto out_destroy_sq;

	return 0;
out_destroy_sq:
	mutex_lock(&nvmet_tcp_queue_mutex);
	list_del_init(&queue->queue_list);
	mutex_unlock(&nvmet_tcp_queue_mutex);
	nvmet_sq_destroy(&queue->nvme_sq);
out_free_connect:
	nvmet_tcp_free_cmd(&queue->connect);
out_ida_remove:
	ida_simple_remove(&nvmet_tcp_queue_ida, queue->idx);
out_free_queue:
	kfree(queue);
	return ret;
}

static void nvmet_tcp_accept_work(struct work_struct *w)
{
	struct nvmet_tcp_port *port =
		container_of(w, struct nvmet_tcp_port, accept_work);
	struct socket *newsock;
	int ret;

	while (true) {
		ret = kernel_accept(port->sock, &newsock, O_NONBLOCK);
		if (ret < 0) {
			if (ret != -EAGAIN)
				pr_warn("failed to accept err=%d\n", ret);
			return;
		}
		ret = nvmet_tcp_alloc_queue(port, newsock);
		if (ret) {
			pr_err("failed to allocate queue\n");
			sock_release(newsock);
		}
	}
}

static void nvmet_tcp_listen_data_ready(struct sock *sk)
{
	struct nvmet_tcp_port *port;

	read_lock_bh(&sk->sk_callback_lock);
	port = sk->sk_user_data;
	if (!port)
		goto out;

	if (sk->sk_state == TCP_LISTEN)
		schedule_work(&port->accept_work);
out:
	read_unlock_bh(&sk->sk_callback_lock);
}

static int nvmet_tcp_add_port(struct nvmet_port *nport)
{
	struct nvmet_tcp_port *port;
	__kernel_sa_family_t af;
	int ret;

	port = kzalloc(sizeof(*port), GFP_KERNEL);
	if (!port)
		return -ENOMEM;

	switch (nport->disc_addr.adrfam) {
	case NVMF_ADDR_FAMILY_IP4:
		af = AF_INET;
		break;
	case NVMF_ADDR_FAMILY_IP6:
		af = AF_INET6;
		break;
	default:
		pr_err("address family %d not supported\n",
				nport->disc_addr.adrfam);
		ret = -EINVAL;
		goto err_port;
	}

	ret = inet_pton_with_scope(&init_net, af, nport->disc_addr.traddr,
			nport->disc_addr.trsvcid, &port->addr);
	if (ret) {
		pr_err("malformed ip/port passed: %s:%s\n",
			nport->disc_addr.traddr, nport->disc_addr.trsvcid);
		goto err_port;
	}

	port->nport = nport;
	INIT_WORK(&port->accept_work, nvmet_tcp_accept_work);
	if (port->nport->inline_data_size < 0)
		port->nport->inline_data_size = NVMET_TCP_DEF_INLINE_DATA_SIZE;

	ret = sock_create(port->addr.ss_family, SOCK_STREAM,
				IPPROTO_TCP, &port->sock);
	if (ret) {
		pr_err("failed to create a socket\n");
		goto err_port;
	}

	port->sock->sk->sk_user_data = port;
	port->data_ready = port->sock->sk->sk_data_ready;
	port->sock->sk->sk_data_ready = nvmet_tcp_listen_data_ready;
	sock_set_reuseaddr(port->sock->sk);
	tcp_sock_set_nodelay(port->sock->sk);
	if (so_priority > 0)
		sock_set_priority(port->sock->sk, so_priority);

	ret = kernel_bind(port->sock, (struct sockaddr *)&port->addr,
			sizeof(port->addr));
	if (ret) {
		pr_err("failed to bind port socket %d\n", ret);
		goto err_sock;
	}

	ret = kernel_listen(port->sock, 128);
	if (ret) {
		pr_err("failed to listen %d on port sock\n", ret);
		goto err_sock;
	}

	nport->priv = port;
	pr_info("enabling port %d (%pISpc)\n",
		le16_to_cpu(nport->disc_addr.portid), &port->addr);

	return 0;

err_sock:
	sock_release(port->sock);
err_port:
	kfree(port);
	return ret;
}

static void nvmet_tcp_destroy_port_queues(struct nvmet_tcp_port *port)
{
	struct nvmet_tcp_queue *queue;

	mutex_lock(&nvmet_tcp_queue_mutex);
	list_for_each_entry(queue, &nvmet_tcp_queue_list, queue_list)
		if (queue->port == port)
			kernel_sock_shutdown(queue->sock, SHUT_RDWR);
	mutex_unlock(&nvmet_tcp_queue_mutex);
}

static void nvmet_tcp_remove_port(struct nvmet_port *nport)
{
	struct nvmet_tcp_port *port = nport->priv;

	write_lock_bh(&port->sock->sk->sk_callback_lock);
	port->sock->sk->sk_data_ready = port->data_ready;
	port->sock->sk->sk_user_data = NULL;
	write_unlock_bh(&port->sock->sk->sk_callback_lock);
	cancel_work_sync(&port->accept_work);
	/*
	 * Destroy the remaining queues, which are not belong to any
	 * controller yet.
	 */
	nvmet_tcp_destroy_port_queues(port);

	sock_release(port->sock);
	kfree(port);
}

static void nvmet_tcp_delete_ctrl(struct nvmet_ctrl *ctrl)
{
	struct nvmet_tcp_queue *queue;

	mutex_lock(&nvmet_tcp_queue_mutex);
	list_for_each_entry(queue, &nvmet_tcp_queue_list, queue_list)
		if (queue->nvme_sq.ctrl == ctrl)
			kernel_sock_shutdown(queue->sock, SHUT_RDWR);
	mutex_unlock(&nvmet_tcp_queue_mutex);
}

static u16 nvmet_tcp_install_queue(struct nvmet_sq *sq)
{
	struct nvmet_tcp_queue *queue =
		container_of(sq, struct nvmet_tcp_queue, nvme_sq);

	if (sq->qid == 0) {
		/* Let inflight controller teardown complete */
		flush_scheduled_work();
	}

	queue->nr_cmds = sq->size * 2;
	if (nvmet_tcp_alloc_cmds(queue))
		return NVME_SC_INTERNAL;
	return 0;
}

static void nvmet_tcp_disc_port_addr(struct nvmet_req *req,
		struct nvmet_port *nport, char *traddr)
{
	struct nvmet_tcp_port *port = nport->priv;

	if (inet_addr_is_any((struct sockaddr *)&port->addr)) {
		struct nvmet_tcp_cmd *cmd =
			container_of(req, struct nvmet_tcp_cmd, req);
		struct nvmet_tcp_queue *queue = cmd->queue;

		sprintf(traddr, "%pISc", (struct sockaddr *)&queue->sockaddr);
	} else {
		memcpy(traddr, nport->disc_addr.traddr, NVMF_TRADDR_SIZE);
	}
}

static const struct nvmet_fabrics_ops nvmet_tcp_ops = {
	.owner			= THIS_MODULE,
	.type			= NVMF_TRTYPE_TCP,
	.msdbd			= 1,
	.add_port		= nvmet_tcp_add_port,
	.remove_port		= nvmet_tcp_remove_port,
	.queue_response		= nvmet_tcp_queue_response,
	.delete_ctrl		= nvmet_tcp_delete_ctrl,
	.install_queue		= nvmet_tcp_install_queue,
	.disc_traddr		= nvmet_tcp_disc_port_addr,
};

static int __init nvmet_tcp_init(void)
{
	int ret;

	nvmet_tcp_wq = alloc_workqueue("nvmet_tcp_wq", WQ_HIGHPRI, 0);
	if (!nvmet_tcp_wq)
		return -ENOMEM;

	ret = nvmet_register_transport(&nvmet_tcp_ops);
	if (ret)
		goto err;

	return 0;
err:
	destroy_workqueue(nvmet_tcp_wq);
	return ret;
}

static void __exit nvmet_tcp_exit(void)
{
	struct nvmet_tcp_queue *queue;

	nvmet_unregister_transport(&nvmet_tcp_ops);

	flush_scheduled_work();
	mutex_lock(&nvmet_tcp_queue_mutex);
	list_for_each_entry(queue, &nvmet_tcp_queue_list, queue_list)
		kernel_sock_shutdown(queue->sock, SHUT_RDWR);
	mutex_unlock(&nvmet_tcp_queue_mutex);
	flush_scheduled_work();

	destroy_workqueue(nvmet_tcp_wq);
}

module_init(nvmet_tcp_init);
module_exit(nvmet_tcp_exit);

MODULE_LICENSE("GPL v2");
MODULE_ALIAS("nvmet-transport-3"); /* 3 == NVMF_TRTYPE_TCP */<|MERGE_RESOLUTION|>--- conflicted
+++ resolved
@@ -715,11 +715,7 @@
 	struct msghdr msg = { .msg_flags = MSG_DONTWAIT };
 	struct kvec iov = {
 		.iov_base = (u8 *)&cmd->exp_ddgst + cmd->offset,
-<<<<<<< HEAD
-		.iov_len = NVME_TCP_DIGEST_LENGTH - cmd->offset
-=======
 		.iov_len = left
->>>>>>> df0cc57e
 	};
 	int ret;
 
