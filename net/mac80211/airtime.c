--- conflicted
+++ resolved
@@ -647,13 +647,8 @@
 		struct sta_info *sta = container_of(pubsta, struct sta_info,
 						    sta);
 		struct ieee80211_rx_status stat;
-<<<<<<< HEAD
-		struct ieee80211_tx_rate *tx_rate = &sta->tx_stats.last_rate;
-		struct rate_info *ri = &sta->tx_stats.last_rate_info;
-=======
 		struct ieee80211_tx_rate *tx_rate = &sta->deflink.tx_stats.last_rate;
 		struct rate_info *ri = &sta->deflink.tx_stats.last_rate_info;
->>>>>>> 88084a3d
 		u32 duration, overhead;
 		u8 agg_shift;
 
