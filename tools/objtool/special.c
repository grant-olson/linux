--- conflicted
+++ resolved
@@ -109,17 +109,6 @@
 			return -1;
 		}
 
-<<<<<<< HEAD
-		/*
-		 * Skip retpoline .altinstr_replacement... we already rewrite the
-		 * instructions for retpolines anyway, see arch_is_retpoline()
-		 * usage in add_{call,jump}_destinations().
-		 */
-		if (arch_is_retpoline(new_reloc->sym))
-			return 1;
-
-=======
->>>>>>> df0cc57e
 		reloc_to_sec_off(new_reloc, &alt->new_sec, &alt->new_off);
 
 		/* _ASM_EXTABLE_EX hack */
