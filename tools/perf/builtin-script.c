--- conflicted
+++ resolved
@@ -93,11 +93,8 @@
 	PERF_OUTPUT_SYNTH           = 1U << 25,
 	PERF_OUTPUT_PHYS_ADDR       = 1U << 26,
 	PERF_OUTPUT_UREGS	    = 1U << 27,
-<<<<<<< HEAD
-=======
 	PERF_OUTPUT_METRIC	    = 1U << 28,
 	PERF_OUTPUT_MISC            = 1U << 29,
->>>>>>> 5fa4ec9c
 };
 
 struct output_option {
@@ -225,14 +222,6 @@
        char *filename;
        FILE *fp;
        u64  samples;
-<<<<<<< HEAD
-};
-
-static struct perf_evsel_script *perf_evsel_script__new(struct perf_evsel *evsel,
-							struct perf_data *data)
-{
-	struct perf_evsel_script *es = malloc(sizeof(*es));
-=======
        /* For metric output */
        u64  val;
        int  gnum;
@@ -247,7 +236,6 @@
 							struct perf_data *data)
 {
 	struct perf_evsel_script *es = zalloc(sizeof(*es));
->>>>>>> 5fa4ec9c
 
 	if (es != NULL) {
 		if (asprintf(&es->filename, "%s.%s.dump", data->file.path, perf_evsel__name(evsel)) < 0)
@@ -255,10 +243,6 @@
 		es->fp = fopen(es->filename, "w");
 		if (es->fp == NULL)
 			goto out_free_filename;
-<<<<<<< HEAD
-		es->samples = 0;
-=======
->>>>>>> 5fa4ec9c
 	}
 
 	return es;
@@ -613,12 +597,8 @@
 
 static int perf_sample__fprintf_start(struct perf_sample *sample,
 				      struct thread *thread,
-<<<<<<< HEAD
-				      struct perf_evsel *evsel, FILE *fp)
-=======
 				      struct perf_evsel *evsel,
 				      u32 type, FILE *fp)
->>>>>>> 5fa4ec9c
 {
 	struct perf_event_attr *attr = &evsel->attr;
 	unsigned long secs;
@@ -646,8 +626,6 @@
 			printed += fprintf(fp, "%3d ", sample->cpu);
 		else
 			printed += fprintf(fp, "[%03d] ", sample->cpu);
-<<<<<<< HEAD
-=======
 	}
 
 	if (PRINT_FIELD(MISC)) {
@@ -689,7 +667,6 @@
 
 		ret += fprintf(fp, "%*s", 6 - ret, " ");
 		printed += ret;
->>>>>>> 5fa4ec9c
 	}
 
 	if (PRINT_FIELD(TIME)) {
@@ -1552,8 +1529,6 @@
 		maxlen = len;
 
 	return fprintf(fp, "%-*s", maxlen, out);
-<<<<<<< HEAD
-=======
 }
 
 struct metric_ctx {
@@ -1636,7 +1611,6 @@
 		}
 		evsel_script(evsel->leader)->gnum = 0;
 	}
->>>>>>> 5fa4ec9c
 }
 
 static void process_event(struct perf_script *script,
@@ -1655,12 +1629,8 @@
 
 	++es->samples;
 
-<<<<<<< HEAD
-	perf_sample__fprintf_start(sample, thread, evsel, fp);
-=======
 	perf_sample__fprintf_start(sample, thread, evsel,
 				   PERF_RECORD_SAMPLE, fp);
->>>>>>> 5fa4ec9c
 
 	if (PRINT_FIELD(PERIOD))
 		fprintf(fp, "%10" PRIu64 " ", sample->period);
@@ -1731,12 +1701,9 @@
 	if (PRINT_FIELD(PHYS_ADDR))
 		fprintf(fp, "%16" PRIx64, sample->phys_addr);
 	fprintf(fp, "\n");
-<<<<<<< HEAD
-=======
 
 	if (PRINT_FIELD(METRIC))
 		perf_sample__fprint_metric(script, thread, evsel, sample, fp);
->>>>>>> 5fa4ec9c
 }
 
 static struct scripting_ops	*scripting_ops;
@@ -1912,12 +1879,8 @@
 		sample->tid = event->comm.tid;
 		sample->pid = event->comm.pid;
 	}
-<<<<<<< HEAD
-	perf_sample__fprintf_start(sample, thread, evsel, stdout);
-=======
 	perf_sample__fprintf_start(sample, thread, evsel,
 				   PERF_RECORD_COMM, stdout);
->>>>>>> 5fa4ec9c
 	perf_event__fprintf(event, stdout);
 	ret = 0;
 out:
@@ -1952,12 +1915,8 @@
 		sample->tid = event->namespaces.tid;
 		sample->pid = event->namespaces.pid;
 	}
-<<<<<<< HEAD
-	perf_sample__fprintf_start(sample, thread, evsel, stdout);
-=======
 	perf_sample__fprintf_start(sample, thread, evsel,
 				   PERF_RECORD_NAMESPACES, stdout);
->>>>>>> 5fa4ec9c
 	perf_event__fprintf(event, stdout);
 	ret = 0;
 out:
@@ -1990,12 +1949,8 @@
 		sample->tid = event->fork.tid;
 		sample->pid = event->fork.pid;
 	}
-<<<<<<< HEAD
-	perf_sample__fprintf_start(sample, thread, evsel, stdout);
-=======
 	perf_sample__fprintf_start(sample, thread, evsel,
 				   PERF_RECORD_FORK, stdout);
->>>>>>> 5fa4ec9c
 	perf_event__fprintf(event, stdout);
 	thread__put(thread);
 
@@ -2024,12 +1979,8 @@
 		sample->tid = event->fork.tid;
 		sample->pid = event->fork.pid;
 	}
-<<<<<<< HEAD
-	perf_sample__fprintf_start(sample, thread, evsel, stdout);
-=======
 	perf_sample__fprintf_start(sample, thread, evsel,
 				   PERF_RECORD_EXIT, stdout);
->>>>>>> 5fa4ec9c
 	perf_event__fprintf(event, stdout);
 
 	if (perf_event__process_exit(tool, event, sample, machine) < 0)
@@ -2064,12 +2015,8 @@
 		sample->tid = event->mmap.tid;
 		sample->pid = event->mmap.pid;
 	}
-<<<<<<< HEAD
-	perf_sample__fprintf_start(sample, thread, evsel, stdout);
-=======
 	perf_sample__fprintf_start(sample, thread, evsel,
 				   PERF_RECORD_MMAP, stdout);
->>>>>>> 5fa4ec9c
 	perf_event__fprintf(event, stdout);
 	thread__put(thread);
 	return 0;
@@ -2100,12 +2047,8 @@
 		sample->tid = event->mmap2.tid;
 		sample->pid = event->mmap2.pid;
 	}
-<<<<<<< HEAD
-	perf_sample__fprintf_start(sample, thread, evsel, stdout);
-=======
 	perf_sample__fprintf_start(sample, thread, evsel,
 				   PERF_RECORD_MMAP2, stdout);
->>>>>>> 5fa4ec9c
 	perf_event__fprintf(event, stdout);
 	thread__put(thread);
 	return 0;
@@ -2131,9 +2074,6 @@
 		return -1;
 	}
 
-<<<<<<< HEAD
-	perf_sample__fprintf_start(sample, thread, evsel, stdout);
-=======
 	perf_sample__fprintf_start(sample, thread, evsel,
 				   PERF_RECORD_SWITCH, stdout);
 	perf_event__fprintf(event, stdout);
@@ -2159,7 +2099,6 @@
 
 	perf_sample__fprintf_start(sample, thread, evsel,
 				   PERF_RECORD_LOST, stdout);
->>>>>>> 5fa4ec9c
 	perf_event__fprintf(event, stdout);
 	thread__put(thread);
 	return 0;
@@ -2261,11 +2200,6 @@
 		script->tool.namespaces = process_namespaces_event;
 	if (script->show_lost_events)
 		script->tool.lost = process_lost_event;
-
-	if (perf_script__setup_per_event_dump(script)) {
-		pr_err("Couldn't create the per event dump files\n");
-		return -1;
-	}
 
 	if (perf_script__setup_per_event_dump(script)) {
 		pr_err("Couldn't create the per event dump files\n");
@@ -3203,11 +3137,8 @@
 		    "Show context switch events (if recorded)"),
 	OPT_BOOLEAN('\0', "show-namespace-events", &script.show_namespace_events,
 		    "Show namespace events (if recorded)"),
-<<<<<<< HEAD
-=======
 	OPT_BOOLEAN('\0', "show-lost-events", &script.show_lost_events,
 		    "Show lost events (if recorded)"),
->>>>>>> 5fa4ec9c
 	OPT_BOOLEAN('\0', "per-event-dump", &script.per_event_dump,
 		    "Dump trace output to files named by the monitored events"),
 	OPT_BOOLEAN('f', "force", &symbol_conf.force, "don't complain, do it"),
@@ -3522,12 +3453,6 @@
 	}
 
 	/* needs to be parsed after looking up reference time */
-<<<<<<< HEAD
-	if (perf_time__parse_str(&script.ptime, script.time_str) != 0) {
-		pr_err("Invalid time string\n");
-		err = -EINVAL;
-		goto out_delete;
-=======
 	if (perf_time__parse_str(script.ptime_range, script.time_str) != 0) {
 		if (session->evlist->first_sample_time == 0 &&
 		    session->evlist->last_sample_time == 0) {
@@ -3551,7 +3476,6 @@
 		}
 	} else {
 		script.range_num = 1;
->>>>>>> 5fa4ec9c
 	}
 
 	err = __cmd_script(&script);
