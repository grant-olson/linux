--- conflicted
+++ resolved
@@ -309,11 +309,7 @@
 endef
 
 $(obj)/%.dt.yaml: $(src)/%.dts $(DTC) $(DT_TMP_SCHEMA) FORCE
-<<<<<<< HEAD
-	$(call if_changed_rule,dtc)
-=======
 	$(call if_changed_rule,dtc,yaml)
->>>>>>> 04d5ce62
 
 dtc-tmp = $(subst $(comma),_,$(dot-target).dts.tmp)
 
